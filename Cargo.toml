--- conflicted
+++ resolved
@@ -25,15 +25,12 @@
     "zluda_dump_blas",
     "zluda_dump_blaslt",
     "zluda_dump_common",
+    "zluda_dump_dnn",
     "zluda_fft",
     "zluda_inject",
     "zluda_ml",
     "zluda_redirect",
     "zluda_sparse",
-<<<<<<< HEAD
-=======
-    "zluda_dump_blas", "zluda_dump_common", "zluda_dump_dnn", "dark_api", "format",
->>>>>>> 7929098c
 ]
 
 default-members = ["zluda", "zluda_ml", "zluda_inject", "zluda_redirect"]
