use proc_macro2::Span;
use quote::{format_ident, quote, ToTokens};
use rustc_hash::{FxHashMap, FxHashSet};
use std::{
    borrow::Cow, cmp, collections::hash_map, ffi::CString, fs::File, io::Write, iter, mem,
    path::PathBuf, ptr, str::FromStr,
};
use syn::{
    parse_quote, punctuated::Punctuated, visit_mut::VisitMut, Abi, Fields, FieldsUnnamed, FnArg,
    ForeignItem, ForeignItemFn, Ident, Item, ItemConst, ItemForeignMod, ItemUse, LitStr, Path,
    PathArguments, PathSegment, Signature, Type, TypePath, UseTree,
};

// Source: https://developer.nvidia.com/cuda-toolkit-archive
static KNOWN_CUDA_VERSIONS: &[&'static str] = &[
    "12.8.1", "12.8.0", "12.6.3", "12.6.2", "12.6.1", "12.6.0", "12.5.1", "12.5.0", "12.4.1",
    "12.4.0", "12.3.2", "12.3.1", "12.3.0", "12.2.2", "12.2.1", "12.2.0", "12.1.1", "12.1.0",
    "12.0.1", "12.0.0", "11.8.0", "11.7.1", "11.7.0", "11.6.2", "11.6.1", "11.6.0", "11.5.2",
    "11.5.1", "11.5.0", "11.4.4", "11.4.3", "11.4.2", "11.4.1", "11.4.0", "11.3.1", "11.3.0",
    "11.2.2", "11.2.1", "11.2.0", "11.1.1", "11.1.0", "11.0.3", "11.0.2", "11.0.1", "11.0.0",
    "10.2", "10.1", "10.0", "9.2", "9.1", "9.0", "8.0", "7.5", "7.0", "6.5", "6.0", "5.5", "5.0",
    "4.2", "4.1", "4.0", "3.2", "3.1", "3.0", "2.3", "2.2", "2.1", "2.0", "1.1", "1.0",
];

fn main() {
    let crate_root = PathBuf::from_str(env!("CARGO_MANIFEST_DIR")).unwrap();
    generate_hip_runtime(
        &crate_root,
        &["..", "ext", "hip_runtime-sys", "src", "lib.rs"],
    );
    let cuda_functions = generate_cuda(&crate_root);
    generate_process_address_table(&crate_root, cuda_functions);
    generate_ml(&crate_root);
    generate_cublas(&crate_root);
    generate_cublaslt(&crate_root);
    generate_cufft(&crate_root);
    generate_cusparse(&crate_root);
    generate_cudnn(&crate_root);
}

fn generate_process_address_table(crate_root: &PathBuf, mut cuda_fns: Vec<Ident>) {
    cuda_fns.sort_unstable();
    let mut versions = KNOWN_CUDA_VERSIONS
        .iter()
        .copied()
        .map(cuda_numeric_version)
        .collect::<Vec<_>>();
    versions.sort_unstable();
    let library =
        unsafe { libloading::Library::new("/usr/lib/x86_64-linux-gnu/libcuda.so.1") }.unwrap();
    let cu_get_proc_address = unsafe {
        library.get::<unsafe extern "system" fn(
            symbol: *const ::core::ffi::c_char,
            pfn: *mut *mut ::core::ffi::c_void,
            cudaVersion: ::core::ffi::c_int,
            flags: cuda_types::cuda::cuuint64_t,
            symbolStatus: *mut cuda_types::cuda::CUdriverProcAddressQueryResult,
        ) -> cuda_types::cuda::CUresult>(b"cuGetProcAddress_v2\0")
    }
    .unwrap();
    let mut result = Vec::new();
    for fn_ in cuda_fns {
        let mut known_variants = FxHashMap::default();
        for version in std::iter::successors(Some(1), |x| Some(x + 1)) {
            let map_len = known_variants.len();
            for thread_suffix in ["", "_ptds", "_ptsz"] {
                let version = if version == 1 {
                    "".to_string()
                } else {
                    format!("_v{}", version)
                };
                let fn_ = format!("{}{}{}", fn_, version, thread_suffix);
                match unsafe { library.get::<*mut std::ffi::c_void>(fn_.as_bytes()) } {
                    Ok(symbol) => {
                        known_variants.insert(unsafe { symbol.into_raw() }.as_raw_ptr(), fn_);
                    }
                    Err(_) => {}
                }
            }
            if known_variants.len() == map_len {
                break;
            }
        }
        let fn_ = fn_.to_string();
        let symbol = CString::new(fn_.clone()).unwrap();
        for flag in [
            cuda_types::cuda::CUdriverProcAddress_flags::CU_GET_PROC_ADDRESS_DEFAULT,
            cuda_types::cuda::CUdriverProcAddress_flags::CU_GET_PROC_ADDRESS_LEGACY_STREAM,
            cuda_types::cuda::CUdriverProcAddress_flags::CU_GET_PROC_ADDRESS_PER_THREAD_DEFAULT_STREAM,
            ] {
                let mut breakpoints = Vec::new();
                let mut last_result = None;
                for version in versions.iter().copied() {
                    let mut result = ptr::null_mut();
                    let mut status = unsafe { mem::zeroed() };
                    match unsafe { (cu_get_proc_address)(symbol.as_ptr(), &mut result, version, flag.0 as _, &mut status) } {
                        Ok(()) => {}
                        Err(cuda_types::cuda::CUerror::NOT_FOUND) => {
                            continue;
                        }
                        Err(e) => panic!("{}", e.0)
                    }
                    if status != cuda_types::cuda::CUdriverProcAddressQueryResult::CU_GET_PROC_ADDRESS_SUCCESS {
                        continue;
                    }
                    if Some(result) != last_result {
                        last_result = Some(result);
                        breakpoints.push((version, known_variants.get(&result).unwrap().clone()));
                    }
                }
                breakpoints.sort_unstable_by_key(|(version, _)| cmp::Reverse(*version));
                if !breakpoints.is_empty() {
                    result.push((fn_.clone(), flag.0, breakpoints));
                }
            }
    }
    let mut path = crate_root.clone();
    path.extend(["..", "zluda_bindgen", "src", "process_table.rs"]);
    let mut file = File::create(path).unwrap();
    writeln!(file, "match (name, flag) {{").unwrap();
    for (fn_, version, breakpoints) in result {
        writeln!(file, "    (b\"{fn_}\", {version}) => {{").unwrap();
        for (version, name) in breakpoints {
            writeln!(file, "        if version >= {version} {{").unwrap();
            writeln!(file, "            return {name} as _;").unwrap();
            writeln!(file, "        }}").unwrap();
        }
        writeln!(file, "        usize::MAX as _").unwrap();
        writeln!(file, "    }}").unwrap();
    }
    writeln!(file, "    _ => 0usize as _").unwrap();
    writeln!(file, "}}").unwrap();
}

fn cuda_numeric_version(version: &str) -> i32 {
    let mut version = version.split('.').map(|s| s.parse::<i32>().unwrap());
    let major = version.next().unwrap();
    let minor = version.next().unwrap();
    let patch = version.next().unwrap_or(0);
    major * 1000 + minor * 10 + patch
}

fn generate_cufft(crate_root: &PathBuf) -> Vec<Ident> {
    let cufft_header = new_builder()
        .header_contents("cufft_wraper.h", include_str!("../build/cufft_wraper.h"))
        .header("/usr/local/cuda/include/cufftXt.h")
        .allowlist_type("^cufft.*")
        .allowlist_type("^cudaLibXtDesc.*")
        .allowlist_type("^cudaXtDesc.*")
        .allowlist_type("^libFormat.*")
        .allowlist_function("^cufft.*")
        .allowlist_var("^CUFFT_.*")
        .must_use_type("cufftResult_t")
        .allowlist_recursively(false)
        .clang_args(["-I/usr/local/cuda/include"])
        .generate()
        .unwrap()
        .to_string();
    let module: syn::File = syn::parse_str(&cufft_header).unwrap();
    let functions = get_functions(generate_functions(
        &crate_root,
        "cufft",
        &["..", "cuda_base", "src", "cufft.rs"],
        &module,
    ));
    generate_types_library(
        Some(LibraryOverride::CuFft),
        &crate_root,
        &["..", "cuda_types", "src", "cufft.rs"],
        &module,
    );
    functions
}

fn get_functions(module: syn::File) -> Vec<Ident> {
    module
        .items
        .iter()
        .flat_map(|item| match item {
            Item::ForeignMod(extern_) => {
                extern_
                    .items
                    .iter()
                    .filter_map(|foreign_item| match foreign_item {
                        ForeignItem::Fn(fn_) => Some(fn_.sig.ident.clone()),
                        _ => None,
                    })
            }
            _ => unreachable!(),
        })
        .collect::<Vec<_>>()
}

fn generate_cusparse(crate_root: &PathBuf) {
    let cufft_header = new_builder()
        .header("/usr/local/cuda/include/cusparse_v2.h")
        .allowlist_type("^cusparse.*")
        .allowlist_type(".*Info_t$")
        .allowlist_type(".*Info$")
        .allowlist_function("^cusparse.*")
        .allowlist_var("^CUSPARSE_.*")
        .must_use_type("cusparseStatus_t")
        .allowlist_recursively(false)
        .clang_args(["-I/usr/local/cuda/include"])
        .generate()
        .unwrap()
        .to_string();
    let module: syn::File = syn::parse_str(&cufft_header).unwrap();
    generate_functions(
        &crate_root,
        "cusparse",
        &["..", "cuda_base", "src", "cusparse.rs"],
        &module,
    );
    generate_types_library(
        None,
        &crate_root,
        &["..", "cuda_types", "src", "cusparse.rs"],
        &module,
    )
}

fn generate_cudnn(crate_root: &PathBuf) {
    let cudnn9 = new_builder()
        .header("/usr/include/x86_64-linux-gnu/cudnn_v9.h")
        .allowlist_type("^cudnn.*")
        .allowlist_function("^cudnn.*")
        .allowlist_var("^CUDNN_.*")
        .must_use_type("cudnnStatus_t")
        .allowlist_recursively(false)
        .clang_args(["-I/usr/local/cuda/include"])
        .generate()
        .unwrap()
        .to_string();
    let cudnn9_module: syn::File = syn::parse_str(&cudnn9).unwrap();
    let cudnn9_types = generate_types_library_impl(&cudnn9_module);
    let mut current_dir = PathBuf::from(file!());
    current_dir.pop();
    let cudnn8 = new_builder()
        .header("/usr/include/x86_64-linux-gnu/cudnn_v8.h")
        .allowlist_type("^cudnn.*")
        .allowlist_function("^cudnn.*")
        .allowlist_var("^CUDNN_.*")
        .must_use_type("cudnnStatus_t")
        .allowlist_recursively(false)
        .clang_args([
            "-I/usr/local/cuda/include",
            &format!("-I{}/../build/cudnn_v8", current_dir.display()),
        ])
        .generate()
        .unwrap()
        .to_string();
    let cudnn8_module: syn::File = syn::parse_str(&cudnn8).unwrap();
    let cudnn8_types = generate_types_library_impl(&cudnn8_module);
    merge_types(
        &crate_root,
        &["..", "cuda_types", "src", "cudnn.rs"],
        cudnn9_types,
        &["..", "cuda_types", "src", "cudnn9.rs"],
        cudnn8_types,
        &["..", "cuda_types", "src", "cudnn8.rs"],
    );
    generate_functions(
        &crate_root,
        "cudnn8",
        &["..", "cuda_base", "src", "cudnn8.rs"],
        &cudnn8_module,
    );
    generate_functions(
        &crate_root,
        "cudnn9",
        &["..", "cuda_base", "src", "cudnn9.rs"],
        &cudnn9_module,
    );
    generate_display_perflib(
        &crate_root,
        &["..", "format", "src", "format_generated_dnn9.rs"],
        &["cuda_types", "cudnn9"],
        &cudnn9_module,
    );
}

// This code splits types (and constants) into one of:
// - cudnn8-specific
// - cudnn9-specific
// - cudnn shared
// With the rules being:
// - constants go to the version-specific files
// - if there's conflict between types they go to version-specific files
// - if the cudnn9 type is purely additive over cudnn8 then it goes into the
//   shared (and is re-exported by both)
fn merge_types(
    output: &PathBuf,
    cudnn_path: &[&str],
    cudnn9_types: syn::File,
    cudnn9_path: &[&str],
    cudnn8_types: syn::File,
    cudnn8_path: &[&str],
) {
    let cudnn_enums = merge_enums(&cudnn9_types, &cudnn8_types);
    let conflicting_types = get_conflicting_structs(&cudnn9_types, &cudnn8_types, cudnn_enums);
    write_common_cudnn_types(output, cudnn_path, &cudnn9_types, &conflicting_types);
    write_cudnn8_types(output, cudnn8_path, &cudnn8_types, &conflicting_types);
    write_cudnn9_types(output, cudnn9_path, &cudnn9_types, &conflicting_types);
}

fn write_cudnn9_types(
    output: &PathBuf,
    cudnn9_path: &[&str],
    cudnn9_types: &syn::File,
    conflicting_types: &FxHashMap<&Ident, CudnnEnumMergeResult>,
) {
    let items = cudnn9_types.items.iter().filter_map(|item| match item {
        Item::Impl(impl_) => match conflicting_types.get(type_to_ident(&*impl_.self_ty)) {
            Some(CudnnEnumMergeResult::Conflict) | Some(CudnnEnumMergeResult::Cudnn9) | None => {
                Option::<syn::Item>::Some(parse_quote!( #impl_))
            }
            Some(CudnnEnumMergeResult::Same) => None,
        },
        Item::Struct(struct_) => match conflicting_types.get(&struct_.ident) {
            Some(CudnnEnumMergeResult::Conflict) | Some(CudnnEnumMergeResult::Cudnn9) | None => {
                Some(parse_quote!( #struct_))
            }
            Some(CudnnEnumMergeResult::Same) => {
                let type_ = &struct_.ident;
                Some(parse_quote!( pub use super::cudnn:: #type_; ))
            }
        },
        Item::Enum(enum_) => match conflicting_types.get(&enum_.ident) {
            Some(CudnnEnumMergeResult::Conflict) | Some(CudnnEnumMergeResult::Cudnn9) | None => {
                Some(parse_quote!( #enum_))
            }
            Some(CudnnEnumMergeResult::Same) => {
                let type_ = &enum_.ident;
                Some(parse_quote!( pub use super::cudnn:: #type_; ))
            }
        },
        Item::ForeignMod(ItemForeignMod { .. }) => None,
        Item::Const(const_) => Some(parse_quote!(#const_)),
        Item::Union(union_) => match conflicting_types.get(&union_.ident) {
            Some(CudnnEnumMergeResult::Conflict) | Some(CudnnEnumMergeResult::Cudnn9) | None => {
                Some(parse_quote!( #union_))
            }
            Some(CudnnEnumMergeResult::Same) => {
                let type_ = &union_.ident;
                Some(parse_quote!( pub use super::cudnn:: #type_; ))
            }
        },
        Item::Use(use_) => Some(parse_quote!(#use_)),
        Item::Type(type_) => Some(parse_quote!(#type_)),
        _ => unimplemented!(),
    });
    let module: syn::File = parse_quote! {
        #(#items)*
    };
    let mut output = output.clone();
    output.extend(cudnn9_path);
    let text = prettyplease::unparse(&module);
    write_rust_to_file(output, &text)
}

fn write_cudnn8_types(
    output: &PathBuf,
    cudnn8_path: &[&str],
    cudnn8_types: &syn::File,
    conflicting_types: &FxHashMap<&Ident, CudnnEnumMergeResult>,
) {
    let items = cudnn8_types.items.iter().filter_map(|item| match item {
        Item::Impl(impl_) => match conflicting_types.get(type_to_ident(&*impl_.self_ty)) {
            Some(CudnnEnumMergeResult::Conflict) | None => {
                Option::<syn::Item>::Some(parse_quote!( #impl_))
            }
            Some(CudnnEnumMergeResult::Same) => None,
            Some(CudnnEnumMergeResult::Cudnn9) => None,
        },
        Item::Struct(struct_) => match conflicting_types.get(&struct_.ident) {
            Some(CudnnEnumMergeResult::Conflict) | None => Some(parse_quote!( #struct_)),
            Some(CudnnEnumMergeResult::Same) => {
                let type_ = &struct_.ident;
                Some(parse_quote!( pub use super::cudnn:: #type_; ))
            }
            Some(CudnnEnumMergeResult::Cudnn9) => {
                let type_ = &struct_.ident;
                Some(parse_quote!( pub use super::cudnn9:: #type_; ))
            }
        },
        Item::Enum(enum_) => match conflicting_types.get(&enum_.ident) {
            Some(CudnnEnumMergeResult::Conflict) | None => Some(parse_quote!( #enum_)),
            Some(CudnnEnumMergeResult::Same) => {
                let type_ = &enum_.ident;
                Some(parse_quote!( pub use super::cudnn:: #type_; ))
            }
            Some(CudnnEnumMergeResult::Cudnn9) => {
                let type_ = &enum_.ident;
                Some(parse_quote!( pub use super::cudnn9:: #type_; ))
            }
        },
        Item::ForeignMod(ItemForeignMod { .. }) => None,
        Item::Const(const_) => Some(parse_quote!(#const_)),
        Item::Union(union_) => match conflicting_types.get(&union_.ident) {
            Some(CudnnEnumMergeResult::Conflict) | None => Some(parse_quote!( #union_)),
            Some(CudnnEnumMergeResult::Same) => {
                let type_ = &union_.ident;
                Some(parse_quote!( pub use super::cudnn:: #type_; ))
            }
            Some(CudnnEnumMergeResult::Cudnn9) => {
                let type_ = &union_.ident;
                Some(parse_quote!( pub use super::cudnn9:: #type_; ))
            }
        },
        Item::Use(use_) => Some(parse_quote!(#use_)),
        Item::Type(type_) => Some(parse_quote!(#type_)),
        _ => unimplemented!(),
    });
    let module: syn::File = parse_quote! {
        #(#items)*
    };
    let mut output = output.clone();
    output.extend(cudnn8_path);
    let text = prettyplease::unparse(&module);
    write_rust_to_file(output, &text)
}

fn write_common_cudnn_types(
    output: &PathBuf,
    cudnn_path: &[&str],
    cudnn9_types: &syn::File,
    conflicting_types: &FxHashMap<&Ident, CudnnEnumMergeResult>,
) {
    let common_items = cudnn9_types.items.iter().filter_map(|item| match item {
        Item::Impl(ref impl_) => match conflicting_types.get(type_to_ident(&*impl_.self_ty)) {
            Some(CudnnEnumMergeResult::Conflict) => None,
            Some(CudnnEnumMergeResult::Same) => {
                let item: Item = parse_quote! {
                    #impl_
                };
                Some(item)
            }
            Some(CudnnEnumMergeResult::Cudnn9) => None,
            None => None,
        },
        Item::Struct(ref struct_) => match conflicting_types.get(&struct_.ident) {
            Some(CudnnEnumMergeResult::Conflict) => None,
            Some(CudnnEnumMergeResult::Same) => {
                let item: Item = parse_quote! {
                    #struct_
                };
                Some(item)
            }
            Some(CudnnEnumMergeResult::Cudnn9) => None,
            None => None,
        },
        Item::Enum(ref enum_) => match conflicting_types.get(&enum_.ident) {
            Some(CudnnEnumMergeResult::Conflict) => None,
            Some(CudnnEnumMergeResult::Same) => {
                let item: Item = parse_quote! {
                    #enum_
                };
                Some(item)
            }
            Some(CudnnEnumMergeResult::Cudnn9) => None,
            None => None,
        },
        Item::ForeignMod(ItemForeignMod { .. }) => None,
        _ => None,
        //_ => unimplemented!(),
    });
    let cudnn_common: syn::File = parse_quote! {
        #(#common_items)*
    };
    let mut output = output.clone();
    output.extend(cudnn_path);
    let text = prettyplease::unparse(&cudnn_common);
    write_rust_to_file(output, &text)
}

fn get_conflicting_structs<'a>(
    cudnn9_types: &'a syn::File,
    cudnn8_types: &'a syn::File,
    mut enums: FxHashMap<&'a Ident, CudnnEnumMergeResult>,
) -> FxHashMap<&'a Ident, CudnnEnumMergeResult> {
    let structs9 = get_structs(cudnn9_types);
    let structs8 = get_structs(cudnn8_types);
    for (struct_name8, struct8) in structs8 {
        if enums.contains_key(struct_name8) {
            continue;
        }
        match structs9.get(struct_name8) {
            Some(struct9) => {
                if struct8 != *struct9 {
                    panic!("{}", struct_name8.to_string());
                }
                let has_conflicting_field = struct8.iter().any(|field| {
                    let type_ = type_to_ident(&field.ty);
                    enums.get(type_) == Some(&CudnnEnumMergeResult::Conflict)
                });
                let value = if has_conflicting_field {
                    CudnnEnumMergeResult::Conflict
                } else {
                    CudnnEnumMergeResult::Same
                };
                assert!(enums.insert(struct_name8, value).is_none());
            }
            None => {}
        }
    }
    enums
}

fn type_to_ident<'a>(ty: &'a syn::Type) -> &'a syn::Ident {
    match ty {
        Type::Path(path) => &path.path.segments[0].ident,
        Type::Array(array) => type_to_ident(&array.elem),
        _ => unimplemented!("{}", ty.to_token_stream().to_string()),
    }
}

fn merge_enums<'a>(
    cudnn9_types: &'a syn::File,
    cudnn8_types: &'a syn::File,
) -> FxHashMap<&'a Ident, CudnnEnumMergeResult> {
    let result = {
        let enums8 = get_enums(cudnn8_types);
        let enums9 = get_enums(cudnn9_types);
        enums8
            .iter()
            .map(|(enum8_ident, enum8_vars)| {
                let merge_result = match enums9.get(enum8_ident) {
                    Some(enum9_vars) => {
                        let e8_has_extra = enum8_vars.difference(&enum9_vars).any(|_| true);
                        let e9_has_extra = enum9_vars.difference(&enum8_vars).any(|_| true);
                        match (e8_has_extra, e9_has_extra) {
                            (false, false) => CudnnEnumMergeResult::Same,
                            (false, true) => CudnnEnumMergeResult::Cudnn9,
                            (true, true) => CudnnEnumMergeResult::Conflict,
                            (true, false) => unimplemented!(),
                        }
                    }
                    None => {
                        unimplemented!()
                    }
                };
                (*enum8_ident, merge_result)
            })
            .collect::<FxHashMap<_, _>>()
    };
    result
}

#[derive(Copy, Clone, PartialEq, Eq)]
enum CudnnEnumMergeResult {
    // Conflicting definitions
    Conflict,
    // Identical definitions
    Same,
    // Enum present in both, but cudnn9 definition is a strict superset
    Cudnn9,
}

fn get_enums<'a>(
    cudnn_module: &'a syn::File,
) -> FxHashMap<&'a Ident, FxHashSet<&'a syn::ImplItemConst>> {
    let mut enums = FxHashMap::default();
    for item in cudnn_module.items.iter() {
        match item {
            Item::Impl(ref impl_) => match &*impl_.self_ty {
                Type::Path(path) => {
                    let constant = match impl_.items[0] {
                        syn::ImplItem::Const(ref impl_item_const) => impl_item_const,
                        _ => unimplemented!(),
                    };
                    enums
                        .entry(&path.path.segments[0].ident)
                        .or_insert(FxHashSet::default())
                        .insert(constant);
                }
                _ => unimplemented!(),
            },
            _ => {}
        }
    }
    enums
}

fn get_structs<'a>(cudnn_module: &'a syn::File) -> FxHashMap<&'a Ident, Cow<'a, syn::Fields>> {
    let mut structs = FxHashMap::default();
    for item in cudnn_module.items.iter() {
        match item {
            Item::Struct(ref struct_) => {
                assert!(structs
                    .insert(&struct_.ident, Cow::Borrowed(&struct_.fields))
                    .is_none());
            }
            Item::Union(ref union_) => {
                assert!(structs
                    .insert(
                        &union_.ident,
                        Cow::Owned(syn::Fields::Named(union_.fields.clone()))
                    )
                    .is_none());
            }
            _ => {}
        }
    }
    structs
}

fn generate_cublas(crate_root: &PathBuf) {
    let cublas_header = new_builder()
        .header("/usr/local/cuda/include/cublas_v2.h")
        .allowlist_type("^cublas.*")
        .allowlist_function("^cublas.*")
        .allowlist_var("^CUBLAS_.*")
        .must_use_type("cublasStatus_t")
        .allowlist_recursively(false)
        .clang_args(["-I/usr/local/cuda/include", "-x", "c++"])
        .generate()
        .unwrap()
        .to_string();
    let module: syn::File = syn::parse_str(&cublas_header).unwrap();
    generate_functions(
        &crate_root,
        "cublas",
        &["..", "cuda_base", "src", "cublas.rs"],
        &module,
    );
    generate_types_library(
        None,
        &crate_root,
        &["..", "cuda_types", "src", "cublas.rs"],
        &module,
    );
    generate_display_perflib(
        &crate_root,
        &["..", "format", "src", "format_generated_blas.rs"],
        &["cuda_types", "cublas"],
        &module,
    );
}

fn remove_type(module: &mut syn::File, type_name: &str) {
    let items = std::mem::replace(&mut module.items, Vec::new());
    let items = items
        .into_iter()
        .filter_map(|item| match item {
            Item::Enum(enum_) if enum_.ident == type_name => None,
            Item::Struct(struct_) if struct_.ident == type_name => None,
            Item::Impl(impl_) if impl_.self_ty.to_token_stream().to_string() == type_name => None,
            _ => Some(item),
        })
        .collect();
    module.items = items;
}

fn generate_cublaslt(crate_root: &PathBuf) {
    let cublaslt_header = new_builder()
        .header("/usr/local/cuda/include/cublasLt.h")
        .allowlist_type("^cublas.*")
        .allowlist_function("^cublasLt.*")
        .allowlist_var("^CUBLASLT_.*")
        .must_use_type("cublasStatus_t")
        .allowlist_recursively(false)
        .clang_args(["-I/usr/local/cuda/include", "-x", "c++"])
        .generate()
        .unwrap()
        .to_string();
    let cublaslt_internal_header = new_builder()
        .header_contents(
            "cublasLt_internal.h",
            include_str!("../build/cublasLt_internal.h"),
        )
        .clang_args(["-x", "c++"])
        .override_abi(bindgen::Abi::System, ".*")
        .generate()
        .unwrap()
        .to_string()
        // Simplest and dumbest way to do this
        .replace("pub fn", "fn")
        .replace(");", ") -> ();");
    let module_blaslt_internal: syn::File = syn::parse_str(&cublaslt_internal_header).unwrap();
    std::fs::write(
        crate_root
            .join("..")
            .join("cuda_base")
            .join("src")
            .join("cublaslt_internal.rs"),
        cublaslt_internal_header,
    )
    .unwrap();
    let mut module_blas: syn::File = syn::parse_str(&cublaslt_header).unwrap();
    remove_type(&mut module_blas, "cublasStatus_t");
    generate_functions(
        &crate_root,
        "cublaslt",
        &["..", "cuda_base", "src", "cublaslt.rs"],
        &module_blas,
    );
    generate_types_library(
        Some(LibraryOverride::CuBlasLt),
        &crate_root,
        &["..", "cuda_types", "src", "cublaslt.rs"],
        &module_blas,
    );
    generate_display_blas(
        &crate_root,
        &["..", "format", "src", "format_generated_blaslt.rs"],
        &["cuda_types", "cublaslt"],
        &module_blas,
    );
    generate_display_blas(
        &crate_root,
        &["..", "format", "src", "format_generated_blaslt_internal.rs"],
        &["cuda_types", "cublaslt"],
        &module_blaslt_internal,
    );
}

fn generate_cuda(crate_root: &PathBuf) -> Vec<Ident> {
    let cuda_header = new_builder()
        .header_contents("cuda_wrapper.h", include_str!("../build/cuda_wrapper.h"))
        .allowlist_type("^CU.*")
        .allowlist_type("^cuda.*")
        .allowlist_type("^cu.*Complex.*")
        .allowlist_type("^libraryPropertyType.*")
        .allowlist_function("^cu.*")
        .allowlist_var("^CU.*")
        .must_use_type("cudaError_enum")
        .constified_enum("cudaError_enum")
        .no_partialeq("CUDA_HOST_NODE_PARAMS_st")
        .new_type_alias(r"^CUdeviceptr_v\d+$")
        .new_type_alias(r"^CUcontext$")
        .new_type_alias(r"^CUstream$")
        .new_type_alias(r"^CUmodule$")
        .new_type_alias(r"^CUfunction$")
        .new_type_alias(r"^CUlibrary$")
        .clang_args(["-I/usr/local/cuda/include"])
        .generate()
        .unwrap()
        .to_string();
    let module: syn::File = syn::parse_str(&cuda_header).unwrap();
    let cuda_functions = get_functions(generate_functions(
        &crate_root,
        "cuda",
        &["..", "cuda_base", "src", "cuda.rs"],
        &module,
    ));
    generate_types_cuda(
        &crate_root,
        &["..", "cuda_types", "src", "cuda.rs"],
        &module,
    );
    generate_display_cuda(
        &crate_root,
        &["..", "format", "src", "format_generated.rs"],
        &["cuda_types", "cuda"],
        &module,
    );
    cuda_functions
}

fn generate_ml(crate_root: &PathBuf) {
    let ml_header = new_builder()
        .header("/usr/local/cuda/include/nvml.h")
        .allowlist_type("^nvml.*")
        .allowlist_function("^nvml.*")
        .allowlist_var("^NVML.*")
        .must_use_type("nvmlReturn_t")
        .constified_enum("nvmlReturn_enum")
        .clang_args(["-I/usr/local/cuda/include"])
        .generate()
        .unwrap()
        .to_string();
    let mut module: syn::File = syn::parse_str(&ml_header).unwrap();
    let mut converter = ConvertIntoRustResult {
        type_: "nvmlReturn_t",
        underlying_type: "nvmlReturn_enum",
        new_error_type: "nvmlError_t",
        error_prefix: ("NVML_ERROR_", "ERROR_"),
        success: ("NVML_SUCCESS", "SUCCESS"),
        constants: Vec::new(),
    };
    module.items = module
        .items
        .into_iter()
        .filter_map(|item| match item {
            Item::Const(const_) => converter.get_const(const_).map(Item::Const),
            Item::Use(use_) => converter.get_use(use_).map(Item::Use),
            Item::Type(type_) => converter.get_type(type_).map(Item::Type),
            item => Some(item),
        })
        .collect::<Vec<_>>();
    converter.flush(&mut module.items);
    generate_functions(
        &crate_root,
        "nvml",
        &["..", "cuda_base", "src", "nvml.rs"],
        &module,
    );
    generate_types_library(
        None,
        &crate_root,
        &["..", "cuda_types", "src", "nvml.rs"],
        &module,
    );
}

fn generate_types_library(
    override_: Option<LibraryOverride>,
    crate_root: &PathBuf,
    path: &[&str],
    module: &syn::File,
) {
    let module = generate_types_library_impl(module);
    let mut output = crate_root.clone();
    output.extend(path);
    let mut text =
        prettyplease::unparse(&module).replace("self::cudaDataType", "super::cuda::cudaDataType");
    match override_ {
        None => {}
        Some(LibraryOverride::CuBlasLt) => {
            text = text.replace(" cublasStatus_t", " super::cublas::cublasStatus_t");
        }
        Some(LibraryOverride::CuFft) => {
            text = text
                .replace(" cuComplex", " super::cuda::cuComplex")
                .replace(" cuDoubleComplex", " super::cuda::cuDoubleComplex");
        }
    }
    write_rust_to_file(output, &text)
}

#[derive(Clone, Copy)]
enum LibraryOverride {
    CuBlasLt,
    CuFft,
}

fn generate_types_library_impl(module: &syn::File) -> syn::File {
    let known_reexports: Punctuated<syn::Item, syn::parse::Nothing> = parse_quote! {
        pub type __half = u16;
        pub type __nv_bfloat16 = u16;
        pub use super::cuda::cuComplex;
        pub use super::cuda::cuDoubleComplex;
        pub use super::cuda::cudaDataType;
        pub use super::cuda::cudaDataType_t;
        pub type cudaStream_t = super::cuda::CUstream;
        pub use super::cuda::libraryPropertyType;
        pub type cudaGraphExecUpdateResultInfo_st = super::cuda::CUgraphExecUpdateResultInfo_st;
        pub type cudaAsyncNotificationType = super::cuda::CUasyncNotificationType_enum;
        pub type cudaGraph_t = super::cuda::CUgraph;
    };
    let non_fn = module.items.iter().filter_map(|item| match item {
        Item::ForeignMod(_) => None,
        _ => Some(item),
    });
    let items = known_reexports.iter().chain(non_fn);
    parse_quote! {
        #(#items)*
    }
}

fn generate_hip_runtime(output: &PathBuf, path: &[&str]) {
    let hiprt_header = new_builder()
        .header("/opt/rocm/include/hip/hip_runtime_api.h")
        .allowlist_type("^hip.*")
        .allowlist_function("^hip.*")
        .allowlist_var("^hip.*")
        .must_use_type("hipError_t")
        .constified_enum("hipError_t")
        .new_type_alias("^hipDeviceptr_t$")
        .new_type_alias("^hipStream_t$")
        .new_type_alias("^hipModule_t$")
        .new_type_alias("^hipFunction_t$")
        .clang_args(["-I/opt/rocm/include", "-D__HIP_PLATFORM_AMD__"])
        .generate()
        .unwrap()
        .to_string();
    let mut module: syn::File = syn::parse_str(&hiprt_header).unwrap();
    let mut converter = ConvertIntoRustResult {
        type_: "hipError_t",
        underlying_type: "hipError_t",
        new_error_type: "hipErrorCode_t",
        error_prefix: ("hipError", "Error"),
        success: ("hipSuccess", "Success"),
        constants: Vec::new(),
    };
    module.items = module
        .items
        .into_iter()
        .filter_map(|item| match item {
            Item::Const(const_) => converter.get_const(const_).map(Item::Const),
            Item::Use(use_) => converter.get_use(use_).map(Item::Use),
            Item::Type(type_) => converter.get_type(type_).map(Item::Type),
            item => Some(item),
        })
        .collect::<Vec<_>>();
    converter.flush(&mut module.items);
    add_send_sync(
        &mut module.items,
        &[
            "hipDeviceptr_t",
            "hipStream_t",
            "hipModule_t",
            "hipFunction_t",
        ],
    );
    let mut output = output.clone();
    output.extend(path);
    write_rust_to_file(output, &prettyplease::unparse(&module))
}

fn add_send_sync(items: &mut Vec<Item>, arg: &[&str]) {
    for type_ in arg {
        let type_ = Ident::new(type_, Span::call_site());
        items.extend([
            parse_quote! {
                unsafe impl Send for #type_ {}
            },
            parse_quote! {
                unsafe impl Sync for #type_ {}
            },
        ]);
    }
}

fn generate_functions(
    output: &PathBuf,
    submodule: &str,
    path: &[&str],
    module: &syn::File,
) -> syn::File {
    let fns_ = module.items.iter().filter_map(|item| match item {
        Item::ForeignMod(extern_) => match &*extern_.items {
            [ForeignItem::Fn(fn_)] => Some(fn_),
            _ => unreachable!(),
        },
        _ => None,
    });
    /*
    let prelude = match submodule {
        "cublaslt" => Some(quote! {
            use cuda_types::cublas::cublasStatus_t;
        }),
        "cublas" => Some(quote! {
            use cuda_types::cublas::cublasStatus_t;
        }),
        _ => None,
    };
    */
    let mut module: syn::File = parse_quote! {
        extern "system" {
            #(#fns_)*
        }
    };
    let submodule = Ident::new(submodule, Span::call_site());
    syn::visit_mut::visit_file_mut(
        &mut PrependCudaPath {
            module: vec![Ident::new("cuda_types", Span::call_site()), submodule],
        },
        &mut module,
    );
    syn::visit_mut::visit_file_mut(&mut RemoveVisibility, &mut module);
    syn::visit_mut::visit_file_mut(&mut ExplicitReturnType, &mut module);
    let mut output = output.clone();
    output.extend(path);
    write_rust_to_file(output, &prettyplease::unparse(&module));
    module
    /*
    module
        .items
        .iter()
        .flat_map(|item| match item {
            Item::ForeignMod(extern_) => {
                extern_
                    .items
                    .iter()
                    .filter_map(|foreign_item| match foreign_item {
                        ForeignItem::Fn(fn_) => Some(fn_.sig.ident.clone()),
                        _ => None,
                    })
            }
            _ => unreachable!(),
        })
        .collect::<Vec<_>>()
     */
}

fn generate_types_cuda(output: &PathBuf, path: &[&str], module: &syn::File) {
    let mut module = module.clone();
    let mut converter = ConvertIntoRustResult {
        type_: "CUresult",
        underlying_type: "cudaError_enum",
        new_error_type: "CUerror",
        error_prefix: ("CUDA_ERROR_", "ERROR_"),
        success: ("CUDA_SUCCESS", "SUCCESS"),
        constants: Vec::new(),
    };
    module.items = module
        .items
        .into_iter()
        .filter_map(|item| match item {
            Item::ForeignMod(_) => None,
            Item::Const(const_) => converter.get_const(const_).map(Item::Const),
            Item::Use(use_) => converter.get_use(use_).map(Item::Use),
            Item::Type(type_) => converter.get_type(type_).map(Item::Type),
            Item::Struct(mut struct_) => {
                let ident_string = struct_.ident.to_string();
                match &*ident_string {
                    "CUdeviceptr_v2" => {
                        struct_.fields = Fields::Unnamed(parse_quote! {
                            (pub *mut ::core::ffi::c_void)
                        });
                    }
                    "CUuuid_st" => {
                        struct_.fields = Fields::Named(parse_quote! {
                            {pub bytes: [::core::ffi::c_uchar; 16usize]}
                        });
                    }
                    _ => {}
                }
                Some(Item::Struct(struct_))
            }
            item => Some(item),
        })
        .collect::<Vec<_>>();
    converter.flush(&mut module.items);
    module.items.push(parse_quote! {
        impl From<hip_runtime_sys::hipErrorCode_t> for CUerror {
            fn from(error: hip_runtime_sys::hipErrorCode_t) -> Self {
                Self(error.0)
            }
        }
    });
    add_send_sync(
        &mut module.items,
        &[
            "CUdeviceptr",
            "CUcontext",
            "CUstream",
            "CUmodule",
            "CUfunction",
            "CUlibrary",
        ],
    );
    syn::visit_mut::visit_file_mut(&mut FixAbi, &mut module);
    let mut output = output.clone();
    output.extend(path);
    write_rust_to_file(output, &prettyplease::unparse(&module))
}

fn write_rust_to_file(path: impl AsRef<std::path::Path>, content: &str) {
    let mut file = File::create(path).unwrap();
    file.write("// Generated automatically by zluda_bindgen\n// DO NOT EDIT MANUALLY\n#![allow(warnings)]\n".as_bytes())
        .unwrap();
    file.write(content.as_bytes()).unwrap();
}

struct ConvertIntoRustResult {
    type_: &'static str,
    underlying_type: &'static str,
    new_error_type: &'static str,
    error_prefix: (&'static str, &'static str),
    success: (&'static str, &'static str),
    constants: Vec<syn::ItemConst>,
}

impl ConvertIntoRustResult {
    fn get_const(&mut self, const_: syn::ItemConst) -> Option<syn::ItemConst> {
        let name = const_.ident.to_string();
        if name.starts_with(self.underlying_type) {
            self.constants.push(const_);
            None
        } else {
            Some(const_)
        }
    }

    fn get_use(&mut self, use_: ItemUse) -> Option<ItemUse> {
        if let UseTree::Path(ref path) = use_.tree {
            if let UseTree::Rename(ref rename) = &*path.tree {
                if rename.rename == self.type_ {
                    return None;
                }
            }
        }
        Some(use_)
    }

    fn flush(self, items: &mut Vec<Item>) {
        let type_ = format_ident!("{}", self.type_);
        let type_trait = format_ident!("{}Consts", self.type_);
        let new_error_type = format_ident!("{}", self.new_error_type);
        let success = format_ident!("{}", self.success.1);
        let mut result_variants = Vec::new();
        let mut error_variants = Vec::new();
        for const_ in self.constants.iter() {
            let ident = const_.ident.to_string();
            if ident.ends_with(self.success.0) {
                result_variants.push(quote! {
                    const #success: #type_ = #type_::Ok(());
                });
            } else {
                let old_prefix_len = self.underlying_type.len() + 1 + self.error_prefix.0.len();
                let variant_ident =
                    format_ident!("{}{}", self.error_prefix.1, &ident[old_prefix_len..]);
                let error_ident = format_ident!("{}", &ident[old_prefix_len..]);
                let expr = &const_.expr;
                result_variants.push(quote! {
                    const #variant_ident: #type_ = #type_::Err(#new_error_type::#error_ident);
                });
                error_variants.push(quote! {
                    pub const #error_ident: #new_error_type = #new_error_type(unsafe { ::core::num::NonZeroU32::new_unchecked(#expr) });
                });
            }
        }
        let extra_items: Punctuated<syn::Item, syn::parse::Nothing> = parse_quote! {
            impl #new_error_type {
                #(#error_variants)*
            }
            #[repr(transparent)]
            #[derive(Debug, Hash, Copy, Clone, PartialEq, Eq)]
            pub struct #new_error_type(pub ::core::num::NonZeroU32);

            pub trait #type_trait {
                #(#result_variants)*
            }
            impl #type_trait for #type_ {}
            #[must_use]
            pub type #type_ = ::core::result::Result<(), #new_error_type>;
            const _: fn() = || {
                let _ = std::mem::transmute::<#type_, u32>;
            };
        };
        items.extend(extra_items);
    }

    fn get_type(&self, type_: syn::ItemType) -> Option<syn::ItemType> {
        if type_.ident.to_string() == self.type_ {
            None
        } else {
            Some(type_)
        }
    }
}

struct FixAbi;

impl VisitMut for FixAbi {
    fn visit_abi_mut(&mut self, i: &mut Abi) {
        if let Some(ref mut name) = i.name {
            *name = LitStr::new("system", Span::call_site());
        }
    }
}

struct PrependCudaPath {
    module: Vec<Ident>,
}

impl VisitMut for PrependCudaPath {
    fn visit_type_path_mut(&mut self, type_: &mut TypePath) {
        if type_.path.segments.len() == 1 {
            match &*type_.path.segments[0].ident.to_string() {
                "usize" | "u32" | "i32" | "u64" | "i64" | "f64" | "f32" => {}
                "FILE" => {
                    *type_ = parse_quote! { cuda_types :: FILE };
                }
                "cublasStatus_t" => {
                    let module = self.module.iter().rev().skip(1).rev();
                    *type_ = parse_quote! { #(#module :: )* cublas :: #type_ };
                }
                _ => {
                    let module = &self.module;
                    *type_ = parse_quote! { #(#module :: )* #type_ };
                }
            }
        }
    }
}

struct RemoveVisibility;

impl VisitMut for RemoveVisibility {
    fn visit_visibility_mut(&mut self, i: &mut syn::Visibility) {
        *i = syn::Visibility::Inherited;
    }
}

struct ExplicitReturnType;

impl VisitMut for ExplicitReturnType {
    fn visit_return_type_mut(&mut self, i: &mut syn::ReturnType) {
        if let syn::ReturnType::Default = i {
            *i = parse_quote! { -> () };
        }
    }
}

fn generate_display_cuda(
    output: &PathBuf,
    path: &[&str],
    types_crate: &[&'static str],
    module: &syn::File,
) {
    let ignore_types = [
        "CUdevice",
        "CUdeviceptr_v1",
        "CUarrayMapInfo_st",
        "CUDA_RESOURCE_DESC_st",
        "CUDA_EXTERNAL_MEMORY_HANDLE_DESC_st",
        "CUDA_EXTERNAL_SEMAPHORE_HANDLE_DESC_st",
        "CUexecAffinityParam_st",
        "CUstreamBatchMemOpParams_union_CUstreamMemOpWaitValueParams_st",
        "CUstreamBatchMemOpParams_union_CUstreamMemOpWriteValueParams_st",
        "CUuuid_st",
        "HGPUNV",
        "EGLint",
        "EGLSyncKHR",
        "EGLImageKHR",
        "EGLStreamKHR",
        "CUasyncNotificationInfo_st",
        "CUgraphNodeParams_st",
        "CUeglFrame_st",
        "CUdevResource_st",
        "CUlaunchAttribute_st",
        "CUmemcpy3DOperand_st",
        "CUlaunchConfig_st",
    ];
    let ignore_functions = [
        "cuGLGetDevices",
        "cuGLGetDevices_v2",
        "cuStreamSetAttribute",
        "cuStreamSetAttribute_ptsz",
        "cuStreamGetAttribute",
        "cuStreamGetAttribute_ptsz",
        "cuGraphKernelNodeGetAttribute",
        "cuGraphKernelNodeSetAttribute",
    ];
    let count_selectors = [
        ("cuCtxCreate_v3", 1, 2),
        ("cuMemMapArrayAsync", 0, 1),
        ("cuMemMapArrayAsync_ptsz", 0, 1),
        ("cuStreamBatchMemOp", 2, 1),
        ("cuStreamBatchMemOp_ptsz", 2, 1),
        ("cuStreamBatchMemOp_v2", 2, 1),
    ];
    let mut derive_state = DeriveDisplayState::new(
        &ignore_types,
        types_crate,
        &ignore_functions,
        &count_selectors,
    );
    let mut items = module
        .items
        .iter()
        .filter_map(|i| cuda_derive_display_trait_for_item(types_crate, &mut derive_state, i))
        .collect::<Vec<_>>();
    items.push(curesult_display_trait(&derive_state));
    let mut output = output.clone();
    output.extend(path);
    write_rust_to_file(
        output,
        &prettyplease::unparse(&syn::File {
            shebang: None,
            attrs: Vec::new(),
            items,
        }),
    );
}

fn generate_display_perflib(
    output: &PathBuf,
    path: &[&str],
    types_crate: &[&'static str],
    module: &syn::File,
) {
    let ignore_types = [
<<<<<<< HEAD
        "cublasLtMatrixLayoutOpaque_t",
        "cublasLtMatmulDescOpaque_t",
        "cublasLtMatrixTransformDescOpaque_t",
        "cublasLtMatmulPreferenceOpaque_t",
        "cublasLogCallback",
=======
        "cudnnBackendDescriptor_t"
>>>>>>> 7929098c
    ];
    let ignore_functions = [];
    let count_selectors = [
        ("cudnnBackendSetAttribute", 4, 3),
        ("cudnnBackendGetAttribute", 5, 4)
    ];
    let mut derive_state = DeriveDisplayState::new(
        &ignore_types,
        types_crate,
        &ignore_functions,
        &count_selectors,
    );
    let items = module
        .items
        .iter()
        .filter_map(|i| cuda_derive_display_trait_for_item(types_crate, &mut derive_state, i))
        .collect::<Vec<_>>();
    let mut output = output.clone();
    output.extend(path);
    write_rust_to_file(
        output,
        &prettyplease::unparse(&syn::File {
            shebang: None,
            attrs: Vec::new(),
            items,
        }),
    );
}

struct DeriveDisplayState<'a> {
    types_crate: Path,
    ignore_types: FxHashSet<Ident>,
    ignore_fns: FxHashSet<Ident>,
    enums: FxHashMap<&'a Ident, Vec<&'a Ident>>,
    array_arguments: FxHashMap<(Ident, usize), usize>,
    result_variants: Vec<&'a ItemConst>,
}

impl<'a> DeriveDisplayState<'a> {
    fn new(
        ignore_types: &[&'static str],
        types_crate: &[&'static str],
        ignore_fns: &[&'static str],
        count_selectors: &[(&'static str, usize, usize)],
    ) -> Self {
        let segments = types_crate
            .iter()
            .map(|seg| PathSegment {
                ident: Ident::new(seg, Span::call_site()),
                arguments: PathArguments::None,
            })
            .collect::<Punctuated<_, _>>();
        DeriveDisplayState {
            types_crate: Path {
                leading_colon: None,
                segments,
            },
            ignore_types: ignore_types
                .into_iter()
                .map(|x| Ident::new(x, Span::call_site()))
                .collect(),
            ignore_fns: ignore_fns
                .into_iter()
                .map(|x| Ident::new(x, Span::call_site()))
                .collect(),
            array_arguments: count_selectors
                .into_iter()
                .map(|(name, val, count)| ((Ident::new(name, Span::call_site()), *val), *count))
                .collect(),
            enums: Default::default(),
            result_variants: Vec::new(),
        }
    }

    fn record_enum_variant(&mut self, enum_: &'a Ident, variant: &'a Ident) {
        match self.enums.entry(enum_) {
            hash_map::Entry::Occupied(mut entry) => {
                entry.get_mut().push(variant);
            }
            hash_map::Entry::Vacant(entry) => {
                entry.insert(vec![variant]);
            }
        }
    }
}

fn cuda_derive_display_trait_for_item<'a>(
    path: &[&str],
    state: &mut DeriveDisplayState<'a>,
    item: &'a Item,
) -> Option<syn::Item> {
    let path_prefix = &state.types_crate;
    let path_prefix_iter = iter::repeat(&path_prefix);
    let mut prepend_path = PrependCudaPath {
        module: path
            .iter()
            .map(|segment| Ident::new(segment, Span::call_site()))
            .collect(),
    };
    match item {
        Item::Const(const_) => {
            if const_.ty.to_token_stream().to_string() == "cudaError_enum" {
                state.result_variants.push(const_);
            }
            None
        }
        Item::ForeignMod(ItemForeignMod { items, .. }) => match items.last().unwrap() {
            ForeignItem::Fn(ForeignItemFn {
                sig: Signature { ident, inputs, .. },
                ..
            }) => {
                if state.ignore_fns.contains(ident) {
                    return None;
                }
                let inputs = inputs
                    .iter()
                    .map(|fn_arg| {
                        let mut fn_arg = fn_arg.clone();
                        syn::visit_mut::visit_fn_arg_mut(&mut prepend_path, &mut fn_arg);
                        fn_arg
                    })
                    .collect::<Vec<_>>();
                let inputs_iter = inputs.iter();
                let original_fn_name = ident.to_string();
                let mut write_argument = inputs.iter().enumerate().map(|(index, fn_arg)| {
                    let name = fn_arg_name(fn_arg);
                    if let Some(length_index) = state.array_arguments.get(&(ident.clone(), index)) {
                        let length = fn_arg_name(&inputs[*length_index]);
                        quote! {
                            writer.write_all(concat!(stringify!(#name), ": ").as_bytes())?;
                            writer.write_all(b"[")?;
                            for i in 0..#length {
                                if i != 0 {
                                    writer.write_all(b", ")?;
                                }
                                crate::CudaDisplay::write(unsafe { &*#name.add(i as usize) }, #original_fn_name, arg_idx, writer)?;
                            }
                            writer.write_all(b"]")?;
                        }
                    } else {
                        quote! {
                            writer.write_all(concat!(stringify!(#name), ": ").as_bytes())?;
                            crate::CudaDisplay::write(&#name, #original_fn_name, arg_idx, writer)?;
                        }
                    }
                });
                let fn_name = format_ident!("write_{}", ident);
                Some(match write_argument.next() {
                    Some(first_write_argument) => parse_quote! {
                        pub fn #fn_name(writer: &mut (impl std::io::Write + ?Sized), #(#inputs_iter,)*) -> std::io::Result<()> {
                            let mut arg_idx = 0usize;
                            writer.write_all(b"(")?;
                            #first_write_argument
                            #(
                                arg_idx += 1;
                                writer.write_all(b", ")?;
                                #write_argument
                            )*
                            writer.write_all(b")")
                        }
                    },
                    None => parse_quote! {
                        pub fn #fn_name(writer: &mut (impl std::io::Write + ?Sized)) -> std::io::Result<()> {
                            writer.write_all(b"()")
                        }
                    },
                })
            }
            _ => unreachable!(),
        },
        Item::Impl(ref item_impl) => {
            let enum_ = match &*item_impl.self_ty {
                Type::Path(ref path) => &path.path.segments.last().unwrap().ident,
                _ => unreachable!(),
            };
            let variant_ = match item_impl.items.last().unwrap() {
                syn::ImplItem::Const(item_const) => &item_const.ident,
                _ => unreachable!(),
            };
            state.record_enum_variant(enum_, variant_);
            None
        }
        Item::Struct(item_struct) => {
            if state.ignore_types.contains(&item_struct.ident) {
                return None;
            }
            if state.enums.contains_key(&item_struct.ident) {
                let enum_ = &item_struct.ident;
                let enum_iter = iter::repeat(&item_struct.ident);
                let variants = state.enums.get(&item_struct.ident).unwrap().iter();
                Some(parse_quote! {
                    impl crate::CudaDisplay for #path_prefix :: #enum_ {
                        fn write(&self, _fn_name: &'static str, _index: usize, writer: &mut (impl std::io::Write + ?Sized)) -> std::io::Result<()> {
                            match self {
                                #(& #path_prefix_iter :: #enum_iter :: #variants => writer.write_all(stringify!(#variants).as_bytes()),)*
                                _ => write!(writer, "{}", self.0)
                            }
                        }
                    }
                })
            } else {
                let struct_ = &item_struct.ident;
                match item_struct.fields {
                    Fields::Named(ref fields) => {
                        let mut rest_of_fields = fields.named.iter().filter_map(|f| {
                            let f_ident = f.ident.as_ref().unwrap();
                            let name = f_ident.to_string();
                            if name.starts_with("reserved") || name == "_unused" {
                                None
                            } else {
                                Some(f_ident)
                            }
                        });
                        let first_field = match rest_of_fields.next() {
                            Some(f) => f,
                            None => return None,
                        };
                        Some(parse_quote! {
                            impl crate::CudaDisplay for #path_prefix :: #struct_ {
                                fn write(&self, _fn_name: &'static str, _index: usize, writer: &mut (impl std::io::Write + ?Sized)) -> std::io::Result<()> {
                                    writer.write_all(concat!("{ ", stringify!(#first_field), ": ").as_bytes())?;
                                    crate::CudaDisplay::write(&self.#first_field, "", 0, writer)?;
                                    #(
                                        writer.write_all(concat!(", ", stringify!(#rest_of_fields), ": ").as_bytes())?;
                                        crate::CudaDisplay::write(&self.#rest_of_fields, "", 0, writer)?;
                                    )*
                                    writer.write_all(b" }")
                                }
                            }
                        })
                    }
                    Fields::Unnamed(FieldsUnnamed { ref unnamed, .. }) if unnamed.len() == 1 => {
                        Some(parse_quote! {
                            impl crate::CudaDisplay for #path_prefix :: #struct_ {
                                fn write(&self, _fn_name: &'static str, _index: usize, writer: &mut (impl std::io::Write + ?Sized)) -> std::io::Result<()> {
                                    write!(writer, "{:p}", self.0)
                                }
                            }
                        })
                    }
                    _ => return None,
                }
            }
        }
        Item::Type(item_type) => {
            if state.ignore_types.contains(&item_type.ident) {
                return None;
            };
            match &*item_type.ty {
                Type::Ptr(_) => {
                    let type_ = &item_type.ident;
                    Some(parse_quote! {
                        impl crate::CudaDisplay for #path_prefix :: #type_ {
                            fn write(&self, _fn_name: &'static str, _index: usize, writer: &mut (impl std::io::Write + ?Sized)) -> std::io::Result<()> {
                                if self.is_null() {
                                    writer.write_all(b"NULL")
                                } else {
                                    write!(writer, "{:p}", *self)
                                }
                            }
                        }
                    })
                }
                Type::Path(type_path) => {
                    if type_path.path.leading_colon.is_some() {
                        let option_seg = type_path.path.segments.last().unwrap();
                        if option_seg.ident == "Option" {
                            match &option_seg.arguments {
                                PathArguments::AngleBracketed(generic) => match generic.args[0] {
                                    syn::GenericArgument::Type(Type::BareFn(_)) => {
                                        let type_ = &item_type.ident;
                                        return Some(parse_quote! {
                                            impl crate::CudaDisplay for #path_prefix :: #type_ {
                                                fn write(&self, _fn_name: &'static str, _index: usize, writer: &mut (impl std::io::Write + ?Sized)) -> std::io::Result<()> {
                                                    write!(writer, "{:p}", unsafe { std::mem::transmute::<#path_prefix :: #type_, *mut ::std::ffi::c_void>(*self) })
                                                }
                                            }
                                        });
                                    }
                                    _ => unreachable!(),
                                },
                                _ => unreachable!(),
                            }
                        }
                    }
                    None
                }
                _ => unreachable!(),
            }
        }
        Item::Union(_) => None,
        Item::Use(_) => None,
        _ => unreachable!(),
    }
}

fn fn_arg_name(fn_arg: &FnArg) -> &Box<syn::Pat> {
    let name = if let FnArg::Typed(t) = fn_arg {
        &t.pat
    } else {
        unreachable!()
    };
    name
}

fn curesult_display_trait(derive_state: &DeriveDisplayState) -> syn::Item {
    let errors = derive_state.result_variants.iter().filter_map(|const_| {
        let prefix = "cudaError_enum_";
        let text = &const_.ident.to_string()[prefix.len()..];
        if text == "CUDA_SUCCESS" {
            return None;
        }
        let expr = &const_.expr;
        Some(quote! {
            #expr => writer.write_all(#text.as_bytes()),
        })
    });
    parse_quote! {
        impl crate::CudaDisplay for cuda_types::cuda::CUresult {
            fn write(&self, _fn_name: &'static str, _index: usize, writer: &mut (impl std::io::Write + ?Sized)) -> std::io::Result<()> {
                match self {
                    Ok(()) => writer.write_all(b"CUDA_SUCCESS"),
                    Err(err) => {
                        match err.0.get() {
                            #(#errors)*
                            err => write!(writer, "{}", err)
                        }
                    }
                }
            }
        }
    }
}

fn new_builder() -> bindgen::Builder {
    bindgen::Builder::default()
        .use_core()
        .rust_target(bindgen::RustTarget::Stable_1_77)
        .layout_tests(false)
        .default_enum_style(bindgen::EnumVariation::NewType {
            is_bitfield: false,
            is_global: false,
        })
        .derive_hash(true)
        .derive_eq(true)
}<|MERGE_RESOLUTION|>--- conflicted
+++ resolved
@@ -1275,15 +1275,12 @@
     module: &syn::File,
 ) {
     let ignore_types = [
-<<<<<<< HEAD
         "cublasLtMatrixLayoutOpaque_t",
         "cublasLtMatmulDescOpaque_t",
         "cublasLtMatrixTransformDescOpaque_t",
         "cublasLtMatmulPreferenceOpaque_t",
         "cublasLogCallback",
-=======
         "cudnnBackendDescriptor_t"
->>>>>>> 7929098c
     ];
     let ignore_functions = [];
     let count_selectors = [
@@ -1296,6 +1293,7 @@
         &ignore_functions,
         &count_selectors,
     );
+    let items = module
     let items = module
         .items
         .iter()
