--- conflicted
+++ resolved
@@ -1,1302 +1,1297 @@
-use cuda_types::cuda::*;
-use std::{
-    any::TypeId,
-    ffi::{c_void, CStr},
-    fmt::LowerHex,
-    mem, ptr, slice,
-};
-
-pub trait CudaDisplay {
-    fn write(
-        &self,
-        fn_name: &'static str,
-        index: usize,
-        writer: &mut (impl std::io::Write + ?Sized),
-    ) -> std::io::Result<()>;
-}
-
-impl CudaDisplay for () {
-    fn write(
-        &self,
-        _fn_name: &'static str,
-        _index: usize,
-        writer: &mut (impl std::io::Write + ?Sized),
-    ) -> std::io::Result<()> {
-        write!(writer, "()")
-    }
-}
-
-impl CudaDisplay for CUuuid {
-    fn write(
-        &self,
-        _fn_name: &'static str,
-        _index: usize,
-        writer: &mut (impl std::io::Write + ?Sized),
-    ) -> std::io::Result<()> {
-        let guid = self.bytes;
-        let uuid = uuid::Uuid::from_bytes(guid);
-        let braced = uuid.as_braced();
-        write!(writer, "{braced:#X}")
-    }
-}
-
-impl CudaDisplay for CUdeviceptr_v1 {
-    fn write(
-        &self,
-        _fn_name: &'static str,
-        _index: usize,
-        writer: &mut (impl std::io::Write + ?Sized),
-    ) -> std::io::Result<()> {
-        write!(writer, "{:p}", self.0 as usize as *const ())
-    }
-}
-
-impl CudaDisplay for bool {
-    fn write(
-        &self,
-        _fn_name: &'static str,
-        _index: usize,
-        writer: &mut (impl std::io::Write + ?Sized),
-    ) -> std::io::Result<()> {
-        write!(writer, "{}", *self)
-    }
-}
-
-impl CudaDisplay for u8 {
-    fn write(
-        &self,
-        _fn_name: &'static str,
-        _index: usize,
-        writer: &mut (impl std::io::Write + ?Sized),
-    ) -> std::io::Result<()> {
-        write!(writer, "{}", *self)
-    }
-}
-
-impl CudaDisplay for u16 {
-    fn write(
-        &self,
-        _fn_name: &'static str,
-        _index: usize,
-        writer: &mut (impl std::io::Write + ?Sized),
-    ) -> std::io::Result<()> {
-        write!(writer, "{}", *self)
-    }
-}
-
-impl CudaDisplay for i32 {
-    fn write(
-        &self,
-        _fn_name: &'static str,
-        _index: usize,
-        writer: &mut (impl std::io::Write + ?Sized),
-    ) -> std::io::Result<()> {
-        write!(writer, "{}", *self)
-    }
-}
-
-impl CudaDisplay for u32 {
-    fn write(
-        &self,
-        _fn_name: &'static str,
-        _index: usize,
-        writer: &mut (impl std::io::Write + ?Sized),
-    ) -> std::io::Result<()> {
-        write!(writer, "{}", *self)
-    }
-}
-
-impl CudaDisplay for i64 {
-    fn write(
-        &self,
-        _fn_name: &'static str,
-        _index: usize,
-        writer: &mut (impl std::io::Write + ?Sized),
-    ) -> std::io::Result<()> {
-        write!(writer, "{}", *self)
-    }
-}
-
-impl CudaDisplay for u64 {
-    fn write(
-        &self,
-        _fn_name: &'static str,
-        _index: usize,
-        writer: &mut (impl std::io::Write + ?Sized),
-    ) -> std::io::Result<()> {
-        write!(writer, "{}", *self)
-    }
-}
-
-impl CudaDisplay for usize {
-    fn write(
-        &self,
-        _fn_name: &'static str,
-        _index: usize,
-        writer: &mut (impl std::io::Write + ?Sized),
-    ) -> std::io::Result<()> {
-        write!(writer, "{}", *self)
-    }
-}
-
-impl CudaDisplay for f32 {
-    fn write(
-        &self,
-        _fn_name: &'static str,
-        _index: usize,
-        writer: &mut (impl std::io::Write + ?Sized),
-    ) -> std::io::Result<()> {
-        write!(writer, "{}", *self)
-    }
-}
-
-impl CudaDisplay for f64 {
-    fn write(
-        &self,
-        _fn_name: &'static str,
-        _index: usize,
-        writer: &mut (impl std::io::Write + ?Sized),
-    ) -> std::io::Result<()> {
-        write!(writer, "{}", *self)
-    }
-}
-
-// user by Dark API
-impl CudaDisplay
-    for Option<
-        extern "system" fn(
-            cuda_types::cuda::CUcontext,
-            *mut std::ffi::c_void,
-            *mut std::ffi::c_void,
-        ),
-    >
-{
-    fn write(
-        &self,
-        _fn_name: &'static str,
-        _index: usize,
-        writer: &mut (impl std::io::Write + ?Sized),
-    ) -> std::io::Result<()> {
-        if let Some(fn_ptr) = self {
-            write!(writer, "{:p}", *fn_ptr)
-        } else {
-            writer.write_all(b"NULL")
-        }
-    }
-}
-
-
-impl CudaDisplay
-    for Option<unsafe extern "C" fn(*const i8)>
-{
-    fn write(
-        &self,
-        _fn_name: &'static str,
-        _index: usize,
-        writer: &mut (impl std::io::Write + ?Sized),
-    ) -> std::io::Result<()> {
-        if let Some(fn_ptr) = self {
-            write!(writer, "{:p}", *fn_ptr)
-        } else {
-            writer.write_all(b"NULL")
-        }
-    }
-}
-
-pub fn write_handle<T: LowerHex>(
-    this: &[T; 64],
-    writer: &mut (impl std::io::Write + ?Sized),
-) -> std::io::Result<()> {
-    writer.write_all(b"0x")?;
-    for i in (0..64).rev() {
-        write!(writer, "{:02x}", this[i])?;
-    }
-    Ok(())
-}
-
-impl CudaDisplay for CUipcMemHandle {
-    fn write(
-        &self,
-        _fn_name: &'static str,
-        _index: usize,
-        writer: &mut (impl std::io::Write + ?Sized),
-    ) -> std::io::Result<()> {
-        write_handle(&self.reserved, writer)
-    }
-}
-
-impl CudaDisplay for CUipcEventHandle {
-    fn write(
-        &self,
-        _fn_name: &'static str,
-        _index: usize,
-        writer: &mut (impl std::io::Write + ?Sized),
-    ) -> std::io::Result<()> {
-        write_handle(&self.reserved, writer)
-    }
-}
-
-impl CudaDisplay for CUmemPoolPtrExportData_v1 {
-    fn write(
-        &self,
-        _fn_name: &'static str,
-        _index: usize,
-        writer: &mut (impl std::io::Write + ?Sized),
-    ) -> std::io::Result<()> {
-        write_handle(&self.reserved, writer)
-    }
-}
-
-impl CudaDisplay for *mut c_void {
-    fn write(
-        &self,
-        _fn_name: &'static str,
-        _index: usize,
-        writer: &mut (impl std::io::Write + ?Sized),
-    ) -> std::io::Result<()> {
-        write!(writer, "{:p}", *self)
-    }
-}
-
-impl CudaDisplay for *const c_void {
-    fn write(
-        &self,
-        _fn_name: &'static str,
-        _index: usize,
-        writer: &mut (impl std::io::Write + ?Sized),
-    ) -> std::io::Result<()> {
-        write!(writer, "{:p}", *self)
-    }
-}
-
-impl CudaDisplay for *const i8 {
-    fn write(
-        &self,
-        _fn_name: &'static str,
-        _index: usize,
-        writer: &mut (impl std::io::Write + ?Sized),
-    ) -> std::io::Result<()> {
-        if self.is_null() {
-            writer.write_all(b"NULL")
-        } else {
-            write!(
-                writer,
-                "\"{}\"",
-                unsafe { CStr::from_ptr(*self as _) }.to_string_lossy()
-            )
-        }
-    }
-}
-
-impl CudaDisplay for *mut cuda_types::FILE {
-    fn write(
-        &self,
-        _fn_name: &'static str,
-        _index: usize,
-        writer: &mut (impl std::io::Write + ?Sized),
-    ) -> std::io::Result<()> {
-        if self.is_null() {
-            writer.write_all(b"NULL")
-        } else {
-            write!(writer, "{:p}", *self)
-        }
-    }
-}
-
-#[repr(C)]
-#[derive(Copy, Clone)]
-struct Luid {
-    low_part: u32,
-    high_part: u32,
-}
-
-impl CudaDisplay for *mut i8 {
-    fn write(
-        &self,
-        fn_name: &'static str,
-        index: usize,
-        writer: &mut (impl std::io::Write + ?Sized),
-    ) -> std::io::Result<()> {
-        if fn_name == "cuDeviceGetLuid" && index == 0 {
-            let luid_ptr = *self as *mut Luid;
-            let luid = unsafe { *luid_ptr };
-            write!(writer, "{{{:08X}-{:08X}}}", luid.low_part, luid.high_part)
-        } else {
-            write!(
-                writer,
-                "\"{}\"",
-                unsafe { CStr::from_ptr(*self as _) }.to_string_lossy()
-            )
-        }
-    }
-}
-
-impl CudaDisplay for CUstreamBatchMemOpParams {
-    fn write(
-        &self,
-        _fn_name: &'static str,
-        _index: usize,
-        writer: &mut (impl std::io::Write + ?Sized),
-    ) -> std::io::Result<()> {
-        unsafe {
-            match self.operation {
-                // The below is not a typo, `WAIT_VALUE` and `WRITE_VALUE` are
-                // distinct operations with nominally distinct union variants, but
-                // in reality they are structurally different, so we take a little
-                // shortcut here
-                CUstreamBatchMemOpType::CU_STREAM_MEM_OP_WAIT_VALUE_32
-                | CUstreamBatchMemOpType::CU_STREAM_MEM_OP_WRITE_VALUE_32 => {
-                    write_wait_value(&self.waitValue, writer, false)
-                }
-                CUstreamBatchMemOpType::CU_STREAM_MEM_OP_WAIT_VALUE_64
-                | CUstreamBatchMemOpType::CU_STREAM_MEM_OP_WRITE_VALUE_64 => {
-                    write_wait_value(&self.waitValue, writer, true)
-                }
-                CUstreamBatchMemOpType::CU_STREAM_MEM_OP_FLUSH_REMOTE_WRITES => {
-                    CudaDisplay::write(&self.flushRemoteWrites, "", 0, writer)
-                }
-                _ => {
-                    writer.write_all(b"{ operation: ")?;
-                    CudaDisplay::write(&self.operation, "", 0, writer)?;
-                    writer.write_all(b", ... }")
-                }
-            }
-        }
-    }
-}
-
-impl CudaDisplay for CUcheckpointRestoreArgs_st {
-    fn write(
-        &self,
-        fn_name: &'static str,
-        index: usize,
-        writer: &mut (impl std::io::Write + ?Sized),
-    ) -> std::io::Result<()> {
-        CudaDisplay::write(&self.reserved, fn_name, index, writer)
-    }
-}
-
-impl CudaDisplay for CUcheckpointUnlockArgs_st {
-    fn write(
-        &self,
-        fn_name: &'static str,
-        index: usize,
-        writer: &mut (impl std::io::Write + ?Sized),
-    ) -> std::io::Result<()> {
-        CudaDisplay::write(&self.reserved, fn_name, index, writer)
-    }
-}
-
-impl CudaDisplay for CUcheckpointCheckpointArgs_st {
-    fn write(
-        &self,
-        fn_name: &'static str,
-        index: usize,
-        writer: &mut (impl std::io::Write + ?Sized),
-    ) -> std::io::Result<()> {
-        CudaDisplay::write(&self.reserved, fn_name, index, writer)
-    }
-}
-
-impl CudaDisplay for CUmemcpy3DOperand_st {
-    fn write(
-        &self,
-        fn_name: &'static str,
-        index: usize,
-        writer: &mut (impl std::io::Write + ?Sized),
-    ) -> std::io::Result<()> {
-        writer.write_all(b"{ type_: ")?;
-        CudaDisplay::write(&self.type_, "", 0, writer)?;
-        writer.write_all(b", op: ")?;
-        match self.type_ {
-            CUmemcpy3DOperandType::CU_MEMCPY_OPERAND_TYPE_ARRAY => {
-                CudaDisplay::write(unsafe { &self.op.array }, fn_name, index, writer)?;
-            }
-            CUmemcpy3DOperandType::CU_MEMCPY_OPERAND_TYPE_POINTER => {
-                CudaDisplay::write(unsafe { &self.op.ptr }, fn_name, index, writer)?;
-            }
-            _ => {
-                CudaDisplay::write(
-                    &unsafe { mem::transmute::<_, [u8; 32]>(self.op) },
-                    fn_name,
-                    index,
-                    writer,
-                )?;
-            }
-        }
-        writer.write_all(b" }")
-    }
-}
-
-pub fn write_wait_value(
-    this: &CUstreamBatchMemOpParams_union_CUstreamMemOpWaitValueParams_st,
-    writer: &mut (impl std::io::Write + ?Sized),
-    is_64_bit: bool,
-) -> std::io::Result<()> {
-    writer.write_all(b"{ operation: ")?;
-    CudaDisplay::write(&this.operation, "", 0, writer)?;
-    writer.write_all(b", address: ")?;
-    CudaDisplay::write(&this.address, "", 0, writer)?;
-    write_wait_value_32_or_64(&this.__bindgen_anon_1, writer, is_64_bit)?;
-    writer.write_all(b", flags: ")?;
-    CudaDisplay::write(&this.flags, "", 0, writer)?;
-    writer.write_all(b", alias: ")?;
-    CudaDisplay::write(&this.alias, "", 0, writer)?;
-    writer.write_all(b" }")
-}
-
-pub fn write_wait_value_32_or_64(
-    this: &CUstreamBatchMemOpParams_union_CUstreamMemOpWaitValueParams_st__bindgen_ty_1,
-    writer: &mut (impl std::io::Write + ?Sized),
-    is_64_bit: bool,
-) -> std::io::Result<()> {
-    if is_64_bit {
-        writer.write_all(b", value64: ")?;
-        CudaDisplay::write(unsafe { &this.value64 }, "", 0, writer)
-    } else {
-        writer.write_all(b", value: ")?;
-        CudaDisplay::write(unsafe { &this.value }, "", 0, writer)
-    }
-}
-
-impl CudaDisplay for CUDA_RESOURCE_DESC_st {
-    fn write(
-        &self,
-        _fn_name: &'static str,
-        _index: usize,
-        writer: &mut (impl std::io::Write + ?Sized),
-    ) -> std::io::Result<()> {
-        writer.write_all(b"{ resType: ")?;
-        CudaDisplay::write(&self.resType, "", 0, writer)?;
-        match self.resType {
-            CUresourcetype::CU_RESOURCE_TYPE_ARRAY => {
-                writer.write_all(b", res: ")?;
-                CudaDisplay::write(unsafe { &self.res.array }, "", 0, writer)?;
-                writer.write_all(b", flags: ")?;
-                CudaDisplay::write(&self.flags, "", 0, writer)?;
-                writer.write_all(b" }")
-            }
-            CUresourcetype::CU_RESOURCE_TYPE_MIPMAPPED_ARRAY => {
-                writer.write_all(b", res: ")?;
-                CudaDisplay::write(unsafe { &self.res.mipmap }, "", 0, writer)?;
-                writer.write_all(b", flags: ")?;
-                CudaDisplay::write(&self.flags, "", 0, writer)?;
-                writer.write_all(b" }")
-            }
-            CUresourcetype::CU_RESOURCE_TYPE_LINEAR => {
-                writer.write_all(b", res: ")?;
-                CudaDisplay::write(unsafe { &self.res.linear }, "", 0, writer)?;
-                writer.write_all(b", flags: ")?;
-                CudaDisplay::write(&self.flags, "", 0, writer)?;
-                writer.write_all(b" }")
-            }
-            CUresourcetype::CU_RESOURCE_TYPE_PITCH2D => {
-                writer.write_all(b", res: ")?;
-                CudaDisplay::write(unsafe { &self.res.pitch2D }, "", 0, writer)?;
-                writer.write_all(b", flags: ")?;
-                CudaDisplay::write(&self.flags, "", 0, writer)?;
-                writer.write_all(b" }")
-            }
-            _ => {
-                writer.write_all(b", flags: ")?;
-                CudaDisplay::write(&self.flags, "", 0, writer)?;
-                writer.write_all(b", ... }")
-            }
-        }
-    }
-}
-
-impl crate::CudaDisplay for cuda_types::cuda::CUlaunchConfig_st {
-    fn write(
-        &self,
-        _fn_name: &'static str,
-        _index: usize,
-        writer: &mut (impl std::io::Write + ?Sized),
-    ) -> std::io::Result<()> {
-        writer.write_all(concat!("{ ", stringify!(gridDimX), ": ").as_bytes())?;
-        crate::CudaDisplay::write(&self.gridDimX, "", 0, writer)?;
-        writer.write_all(concat!(", ", stringify!(gridDimY), ": ").as_bytes())?;
-        crate::CudaDisplay::write(&self.gridDimY, "", 0, writer)?;
-        writer.write_all(concat!(", ", stringify!(gridDimZ), ": ").as_bytes())?;
-        crate::CudaDisplay::write(&self.gridDimZ, "", 0, writer)?;
-        writer.write_all(concat!(", ", stringify!(blockDimX), ": ").as_bytes())?;
-        crate::CudaDisplay::write(&self.blockDimX, "", 0, writer)?;
-        writer.write_all(concat!(", ", stringify!(blockDimY), ": ").as_bytes())?;
-        crate::CudaDisplay::write(&self.blockDimY, "", 0, writer)?;
-        writer.write_all(concat!(", ", stringify!(blockDimZ), ": ").as_bytes())?;
-        crate::CudaDisplay::write(&self.blockDimZ, "", 0, writer)?;
-        writer.write_all(concat!(", ", stringify!(sharedMemBytes), ": ").as_bytes())?;
-        crate::CudaDisplay::write(&self.sharedMemBytes, "", 0, writer)?;
-        writer.write_all(concat!(", ", stringify!(hStream), ": ").as_bytes())?;
-        crate::CudaDisplay::write(&self.hStream, "", 0, writer)?;
-        writer.write_all(concat!(", ", stringify!(numAttrs), ": ").as_bytes())?;
-        crate::CudaDisplay::write(&self.numAttrs, "", 0, writer)?;
-        writer.write_all(concat!(", ", stringify!(attrs), ": ").as_bytes())?;
-        writer.write_all(b"[")?;
-        for i in 0..self.numAttrs {
-            if i != 0 {
-                writer.write_all(b", ")?;
-            }
-            crate::CudaDisplay::write(&unsafe { *self.attrs.add(i as usize) }, "", 0, writer)?;
-        }
-        writer.write_all(b"]")?;
-        writer.write_all(b" }")
-    }
-}
-
-impl CudaDisplay for CUDA_EXTERNAL_MEMORY_HANDLE_DESC_st {
-    fn write(
-        &self,
-        _fn_name: &'static str,
-        _index: usize,
-        writer: &mut (impl std::io::Write + ?Sized),
-    ) -> std::io::Result<()> {
-        writer.write_all(b"{ type: ")?;
-        CudaDisplay::write(&self.type_, "", 0, writer)?;
-        match self.type_ {
-            CUexternalMemoryHandleType::CU_EXTERNAL_MEMORY_HANDLE_TYPE_OPAQUE_FD => {
-                writer.write_all(b", handle: ")?;
-                CudaDisplay::write(unsafe { &self.handle.fd }, "", 0, writer)?;
-            }
-            CUexternalMemoryHandleType::CU_EXTERNAL_MEMORY_HANDLE_TYPE_OPAQUE_WIN32
-            | CUexternalMemoryHandleType::CU_EXTERNAL_MEMORY_HANDLE_TYPE_D3D12_HEAP
-            | CUexternalMemoryHandleType::CU_EXTERNAL_MEMORY_HANDLE_TYPE_D3D12_RESOURCE
-            | CUexternalMemoryHandleType::CU_EXTERNAL_MEMORY_HANDLE_TYPE_D3D11_RESOURCE => {
-                write_win32_handle(unsafe { self.handle.win32 }, writer)?;
-            }
-            CUexternalMemoryHandleType::CU_EXTERNAL_MEMORY_HANDLE_TYPE_OPAQUE_WIN32_KMT
-            | CUexternalMemoryHandleType::CU_EXTERNAL_MEMORY_HANDLE_TYPE_D3D11_RESOURCE_KMT => {
-                writer.write_all(b", handle: ")?;
-                CudaDisplay::write(unsafe { &self.handle.win32.handle }, "", 0, writer)?;
-            }
-            CUexternalMemoryHandleType::CU_EXTERNAL_MEMORY_HANDLE_TYPE_NVSCIBUF => {
-                writer.write_all(b", handle: ")?;
-                CudaDisplay::write(unsafe { &self.handle.nvSciBufObject }, "", 0, writer)?;
-            }
-            _ => {
-                writer.write_all(b", size: ")?;
-                CudaDisplay::write(&self.size, "", 0, writer)?;
-                writer.write_all(b", flags: ")?;
-                CudaDisplay::write(&self.flags, "", 0, writer)?;
-                return writer.write_all(b", ... }");
-            }
-        }
-        writer.write_all(b", size: ")?;
-        CudaDisplay::write(&self.size, "", 0, writer)?;
-        writer.write_all(b", flags: ")?;
-        CudaDisplay::write(&self.flags, "", 0, writer)?;
-        writer.write_all(b" }")
-    }
-}
-
-pub fn write_win32_handle(
-    win32: CUDA_EXTERNAL_MEMORY_HANDLE_DESC_st__bindgen_ty_1__bindgen_ty_1,
-    writer: &mut (impl std::io::Write + ?Sized),
-) -> std::io::Result<()> {
-    if win32.handle != ptr::null_mut() {
-        writer.write_all(b", handle: ")?;
-        CudaDisplay::write(&win32.handle, "", 0, writer)?;
-    }
-    if win32.name != ptr::null_mut() {
-        let name_ptr = win32.name as *const u16;
-        let mut strlen = 0usize;
-        while unsafe { *name_ptr.add(strlen) } != 0 {
-            strlen += 1;
-        }
-        let text = String::from_utf16_lossy(unsafe { slice::from_raw_parts(name_ptr, strlen) });
-        write!(writer, ", name: \"{}\"", text)?;
-    }
-    Ok(())
-}
-
-impl CudaDisplay for CUDA_EXTERNAL_SEMAPHORE_HANDLE_DESC_st {
-    fn write(
-        &self,
-        _fn_name: &'static str,
-        _index: usize,
-        writer: &mut (impl std::io::Write + ?Sized),
-    ) -> std::io::Result<()> {
-        writer.write_all(b"{ type: ")?;
-        CudaDisplay::write(&self.type_, "", 0, writer)?;
-        match self.type_ {
-            CUexternalSemaphoreHandleType::CU_EXTERNAL_SEMAPHORE_HANDLE_TYPE_OPAQUE_FD => {
-                writer.write_all(b", handle: ")?;
-                CudaDisplay::write(unsafe { &self.handle.fd }, "", 0,writer)?;
-            }
-            CUexternalSemaphoreHandleType::CU_EXTERNAL_SEMAPHORE_HANDLE_TYPE_OPAQUE_WIN32
-            | CUexternalSemaphoreHandleType::CU_EXTERNAL_SEMAPHORE_HANDLE_TYPE_D3D12_FENCE
-            | CUexternalSemaphoreHandleType::CU_EXTERNAL_SEMAPHORE_HANDLE_TYPE_D3D11_FENCE
-            | CUexternalSemaphoreHandleType::CU_EXTERNAL_SEMAPHORE_HANDLE_TYPE_D3D11_KEYED_MUTEX
-            | CUexternalSemaphoreHandleType::CU_EXTERNAL_SEMAPHORE_HANDLE_TYPE_D3D11_KEYED_MUTEX_KMT => {
-                write_win32_handle(unsafe { mem::transmute(self.handle.win32) }, writer)?;
-            }
-            CUexternalSemaphoreHandleType::CU_EXTERNAL_SEMAPHORE_HANDLE_TYPE_OPAQUE_WIN32_KMT => {
-                writer.write_all(b", handle: ")?;
-                CudaDisplay::write(unsafe { &self.handle.win32.handle }, "", 0,writer)?;
-            }
-            CUexternalSemaphoreHandleType::CU_EXTERNAL_SEMAPHORE_HANDLE_TYPE_NVSCISYNC => {
-                writer.write_all(b", handle: ")?;
-                CudaDisplay::write(unsafe { &self.handle.nvSciSyncObj }, "", 0,writer)?;
-            }
-            _ => {
-                writer.write_all(b", flags: ")?;
-                CudaDisplay::write(&self.flags, "", 0,writer)?;
-                return writer.write_all(b", ... }")
-            }
-        }
-        writer.write_all(b", flags: ")?;
-        CudaDisplay::write(&self.flags, "", 0, writer)?;
-        writer.write_all(b" }")
-    }
-}
-
-impl CudaDisplay for CUDA_EXTERNAL_SEMAPHORE_SIGNAL_PARAMS_st__bindgen_ty_1__bindgen_ty_2 {
-    fn write(
-        &self,
-        _fn_name: &'static str,
-        _index: usize,
-        writer: &mut (impl std::io::Write + ?Sized),
-    ) -> std::io::Result<()> {
-        writer.write_all(b"{ fence: ")?;
-        CudaDisplay::write(&unsafe { self.fence }, "", 0, writer)?;
-        writer.write_all(b" }")
-    }
-}
-
-impl CudaDisplay for CUDA_EXTERNAL_SEMAPHORE_WAIT_PARAMS_st__bindgen_ty_1__bindgen_ty_2 {
-    fn write(
-        &self,
-        _fn_name: &'static str,
-        _index: usize,
-        writer: &mut (impl std::io::Write + ?Sized),
-    ) -> std::io::Result<()> {
-        writer.write_all(b"{ fence: ")?;
-        CudaDisplay::write(&unsafe { self.fence }, "", 0, writer)?;
-        writer.write_all(b" }")
-    }
-}
-
-impl CudaDisplay for CUgraphNodeParams_st {
-    fn write(
-        &self,
-        _fn_name: &'static str,
-        _index: usize,
-        _writer: &mut (impl std::io::Write + ?Sized),
-    ) -> std::io::Result<()> {
-        todo!()
-    }
-}
-
-impl CudaDisplay for CUeglFrame_st {
-    fn write(
-        &self,
-        _fn_name: &'static str,
-        _index: usize,
-        _writer: &mut (impl std::io::Write + ?Sized),
-    ) -> std::io::Result<()> {
-        todo!()
-    }
-}
-
-impl CudaDisplay for CUdevResource_st {
-    fn write(
-        &self,
-        _fn_name: &'static str,
-        _index: usize,
-        _writer: &mut (impl std::io::Write + ?Sized),
-    ) -> std::io::Result<()> {
-        todo!()
-    }
-}
-
-impl CudaDisplay for CUlaunchAttribute_st {
-    fn write(
-        &self,
-        fn_name: &'static str,
-        index: usize,
-        writer: &mut (impl std::io::Write + ?Sized),
-    ) -> std::io::Result<()> {
-        write_launch_attribute(writer, fn_name, index, self.id, self.value)
-    }
-}
-
-impl<T: CudaDisplay + 'static> CudaDisplay for *mut T {
-    fn write(
-        &self,
-        fn_name: &'static str,
-        index: usize,
-        writer: &mut (impl std::io::Write + ?Sized),
-    ) -> std::io::Result<()> {
-        CudaDisplay::write(&self.cast_const(), fn_name, index, writer)
-    }
-}
-
-impl<T: CudaDisplay + 'static> CudaDisplay for *const T {
-    fn write(
-        &self,
-        fn_name: &'static str,
-        index: usize,
-        writer: &mut (impl std::io::Write + ?Sized),
-    ) -> std::io::Result<()> {
-        if *self == ptr::null() {
-            writer.write_all(b"NULL")
-        } else {
-            if fn_name.len() > 2
-                && fn_name.starts_with("cu")
-                && fn_name.as_bytes()[2].is_ascii_lowercase()
-                && (TypeId::of::<T>() == TypeId::of::<f32>()
-                    || TypeId::of::<T>() == TypeId::of::<f64>())
-            {
-                CudaDisplay::write(&self.cast::<c_void>(), fn_name, index, writer)
-            } else {
-                let this: &T = unsafe { &**self };
-                this.write(fn_name, index, writer)
-            }
-        }
-    }
-}
-
-impl<T: CudaDisplay, const N: usize> CudaDisplay for [T; N] {
-    fn write(
-        &self,
-        _fn_name: &'static str,
-        _index: usize,
-        writer: &mut (impl std::io::Write + ?Sized),
-    ) -> std::io::Result<()> {
-        writer.write_all(b"[")?;
-        for i in 0..N {
-            CudaDisplay::write(&self[i], "", 0, writer)?;
-            if i != N - 1 {
-                writer.write_all(b", ")?;
-            }
-        }
-        writer.write_all(b"]")
-    }
-}
-
-impl<T: CudaDisplay> CudaDisplay for [T] {
-    fn write(
-        &self,
-        _fn_name: &'static str,
-        _index: usize,
-        writer: &mut (impl std::io::Write + ?Sized),
-    ) -> std::io::Result<()> {
-        writer.write_all(b"[")?;
-        for i in 0..self.len() {
-            CudaDisplay::write(&self[i], "", 0, writer)?;
-            if i != self.len() - 1 {
-                writer.write_all(b", ")?;
-            }
-        }
-        writer.write_all(b"]")
-    }
-}
-
-impl CudaDisplay for CUarrayMapInfo_st {
-    fn write(
-        &self,
-        _fn_name: &'static str,
-        _index: usize,
-        _writer: &mut (impl std::io::Write + ?Sized),
-    ) -> std::io::Result<()> {
-        todo!()
-    }
-}
-
-impl CudaDisplay for CUexecAffinityParam_st {
-    fn write(
-        &self,
-        _fn_name: &'static str,
-        _index: usize,
-        _writer: &mut (impl std::io::Write + ?Sized),
-    ) -> std::io::Result<()> {
-        todo!()
-    }
-}
-
-impl CudaDisplay for *mut cuda_types::cudnn9::cudnnRuntimeTag_t {
-    fn write(
-        &self,
-        _fn_name: &'static str,
-        _index: usize,
-        _writer: &mut (impl std::io::Write + ?Sized),
-    ) -> std::io::Result<()> {
-        todo!()
-    }
-}
-
-#[allow(non_snake_case)]
-pub fn write_cuGraphKernelNodeGetAttribute(
-    writer: &mut (impl std::io::Write + ?Sized),
-    hNode: CUgraphNode,
-    attr: CUkernelNodeAttrID,
-    value_out: *mut CUkernelNodeAttrValue,
-) -> std::io::Result<()> {
-    writer.write_all(b"(hNode: ")?;
-    CudaDisplay::write(&hNode, "cuGraphKernelNodeGetAttribute", 0, writer)?;
-    writer.write_all(b", attr: ")?;
-    CudaDisplay::write(&attr, "cuGraphKernelNodeGetAttribute", 1, writer)?;
-    writer.write_all(b", value_out: ")?;
-    write_launch_attribute(writer, "cuGraphKernelNodeGetAttribute", 2, attr, unsafe {
-        *value_out
-    })?;
-    writer.write_all(b") ")
-}
-
-#[allow(non_snake_case)]
-pub fn write_cuGraphKernelNodeSetAttribute(
-    writer: &mut (impl std::io::Write + ?Sized),
-    hNode: CUgraphNode,
-    attr: CUkernelNodeAttrID,
-    value_out: *const CUkernelNodeAttrValue,
-) -> std::io::Result<()> {
-    write_cuGraphKernelNodeGetAttribute(writer, hNode, attr, value_out as *mut _)
-}
-
-#[allow(non_snake_case)]
-pub fn write_cuStreamGetAttribute(
-    writer: &mut (impl std::io::Write + ?Sized),
-    hStream: CUstream,
-    attr: CUstreamAttrID,
-    value_out: *mut CUstreamAttrValue,
-) -> std::io::Result<()> {
-    writer.write_all(b"(hStream: ")?;
-    CudaDisplay::write(&hStream, "cuStreamGetAttribute", 0, writer)?;
-    writer.write_all(b", attr: ")?;
-    CudaDisplay::write(&attr, "cuStreamGetAttribute", 1, writer)?;
-    writer.write_all(b", value_out: ")?;
-    write_launch_attribute(writer, "cuStreamGetAttribute", 2, attr, unsafe {
-        *value_out
-    })?;
-    writer.write_all(b") ")
-}
-
-fn write_launch_attribute(
-    writer: &mut (impl std::io::Write + ?Sized),
-    fn_name: &'static str,
-    index: usize,
-    attribute: CUlaunchAttributeID,
-    value: CUlaunchAttributeValue,
-) -> std::io::Result<()> {
-    match attribute {
-        CUlaunchAttributeID::CU_LAUNCH_ATTRIBUTE_ACCESS_POLICY_WINDOW => {
-            writer.write_all(b"CU_LAUNCH_ATTRIBUTE_ACCESS_POLICY_WINDOW = ")?;
-            CudaDisplay::write(unsafe { &value.accessPolicyWindow }, fn_name, index, writer)
-        }
-        CUlaunchAttributeID::CU_LAUNCH_ATTRIBUTE_COOPERATIVE => {
-            writer.write_all(b"CU_LAUNCH_ATTRIBUTE_COOPERATIVE = ")?;
-            CudaDisplay::write(unsafe { &value.cooperative }, fn_name, index, writer)
-        }
-        CUlaunchAttributeID::CU_LAUNCH_ATTRIBUTE_SYNCHRONIZATION_POLICY => {
-            writer.write_all(b"CU_LAUNCH_ATTRIBUTE_SYNCHRONIZATION_POLICY = ")?;
-            CudaDisplay::write(unsafe { &value.syncPolicy }, fn_name, index, writer)
-        }
-        CUlaunchAttributeID::CU_LAUNCH_ATTRIBUTE_CLUSTER_DIMENSION => {
-            writer.write_all(b"CU_LAUNCH_ATTRIBUTE_CLUSTER_DIMENSION = ")?;
-            CudaDisplay::write(unsafe { &value.clusterDim }, fn_name, index, writer)
-        }
-        CUlaunchAttributeID::CU_LAUNCH_ATTRIBUTE_CLUSTER_SCHEDULING_POLICY_PREFERENCE => {
-            writer.write_all(b"CU_LAUNCH_ATTRIBUTE_CLUSTER_SCHEDULING_POLICY_PREFERENCE = ")?;
-            CudaDisplay::write(
-                unsafe { &value.clusterSchedulingPolicyPreference },
-                fn_name,
-                index,
-                writer,
-            )
-        }
-        CUlaunchAttributeID::CU_LAUNCH_ATTRIBUTE_PROGRAMMATIC_STREAM_SERIALIZATION => {
-            writer.write_all(b"CU_LAUNCH_ATTRIBUTE_PROGRAMMATIC_STREAM_SERIALIZATION = ")?;
-            CudaDisplay::write(
-                unsafe { &value.programmaticStreamSerializationAllowed },
-                fn_name,
-                index,
-                writer,
-            )
-        }
-        CUlaunchAttributeID::CU_LAUNCH_ATTRIBUTE_PROGRAMMATIC_EVENT => {
-            writer.write_all(b"CU_LAUNCH_ATTRIBUTE_PROGRAMMATIC_EVENT = ")?;
-            CudaDisplay::write(unsafe { &value.programmaticEvent }, fn_name, index, writer)
-        }
-        CUlaunchAttributeID::CU_LAUNCH_ATTRIBUTE_PRIORITY => {
-            writer.write_all(b"CU_LAUNCH_ATTRIBUTE_PRIORITY = ")?;
-            CudaDisplay::write(unsafe { &value.priority }, fn_name, index, writer)
-        }
-        CUlaunchAttributeID::CU_LAUNCH_ATTRIBUTE_MEM_SYNC_DOMAIN_MAP => {
-            writer.write_all(b"CU_LAUNCH_ATTRIBUTE_MEM_SYNC_DOMAIN_MAP = ")?;
-            CudaDisplay::write(unsafe { &value.memSyncDomainMap }, fn_name, index, writer)
-        }
-        CUlaunchAttributeID::CU_LAUNCH_ATTRIBUTE_MEM_SYNC_DOMAIN => {
-            writer.write_all(b"CU_LAUNCH_ATTRIBUTE_MEM_SYNC_DOMAIN = ")?;
-            CudaDisplay::write(unsafe { &value.memSyncDomain }, fn_name, index, writer)
-        }
-        CUlaunchAttributeID::CU_LAUNCH_ATTRIBUTE_LAUNCH_COMPLETION_EVENT => {
-            writer.write_all(b"CU_LAUNCH_ATTRIBUTE_LAUNCH_COMPLETION_EVENT = ")?;
-            CudaDisplay::write(
-                unsafe { &value.launchCompletionEvent },
-                fn_name,
-                index,
-                writer,
-            )
-        }
-        CUlaunchAttributeID::CU_LAUNCH_ATTRIBUTE_DEVICE_UPDATABLE_KERNEL_NODE => {
-            writer.write_all(b"CU_LAUNCH_ATTRIBUTE_DEVICE_UPDATABLE_KERNEL_NODE = ")?;
-            CudaDisplay::write(
-                unsafe { &value.deviceUpdatableKernelNode },
-                fn_name,
-                index,
-                writer,
-            )
-        }
-        _ => writer.write_all(b""),
-    }
-}
-
-#[allow(non_snake_case)]
-pub fn write_cuStreamGetAttribute_ptsz(
-    writer: &mut (impl std::io::Write + ?Sized),
-    hStream: CUstream,
-    attr: CUstreamAttrID,
-    value_out: *mut CUstreamAttrValue,
-) -> std::io::Result<()> {
-    write_cuStreamGetAttribute(writer, hStream, attr, value_out)
-}
-
-#[allow(non_snake_case)]
-pub fn write_cuStreamSetAttribute(
-    writer: &mut (impl std::io::Write + ?Sized),
-    hStream: CUstream,
-    attr: CUstreamAttrID,
-    value_out: *const CUstreamAttrValue,
-) -> std::io::Result<()> {
-    write_cuStreamGetAttribute(writer, hStream, attr, value_out as *mut _)
-}
-
-#[allow(non_snake_case)]
-pub fn write_cuStreamSetAttribute_ptsz(
-    writer: &mut (impl std::io::Write + ?Sized),
-    hStream: CUstream,
-    attr: CUstreamAttrID,
-    value_out: *const CUstreamAttrValue,
-) -> std::io::Result<()> {
-    write_cuStreamSetAttribute(writer, hStream, attr, value_out)
-}
-
-#[allow(non_snake_case)]
-pub fn write_cuGLGetDevices(
-    _writer: &mut (impl std::io::Write + ?Sized),
-    _pCudaDeviceCount: *mut ::std::os::raw::c_uint,
-    _pCudaDevices: *mut CUdevice,
-    _cudaDeviceCount: ::std::os::raw::c_uint,
-    _deviceList: CUGLDeviceList,
-) -> std::io::Result<()> {
-    todo!()
-}
-
-#[allow(non_snake_case)]
-pub fn write_cuGLGetDevices_v2(
-    _writer: &mut (impl std::io::Write + ?Sized),
-    _pCudaDeviceCount: *mut ::std::os::raw::c_uint,
-    _pCudaDevices: *mut CUdevice,
-    _cudaDeviceCount: ::std::os::raw::c_uint,
-    _deviceList: CUGLDeviceList,
-) -> std::io::Result<()> {
-    todo!()
-}
-
-#[allow(non_snake_case)]
-pub fn write_cudnnBackendGetAttribute(
-    writer: &mut (impl std::io::Write + ?Sized),
-    descriptor: cuda_types::cudnn9::cudnnBackendDescriptor_t,
-    attributeName: cuda_types::cudnn9::cudnnBackendAttributeName_t,
-    attributeType: cuda_types::cudnn9::cudnnBackendAttributeType_t,
-    requestedElementCount: i64,
-    elementCount: *mut i64,
-    arrayOfElements: *mut ::core::ffi::c_void,
-) -> std::io::Result<()> {
-    let mut arg_idx = 0usize;
-    writer.write_all(b"(")?;
-    writer.write_all(concat!(stringify!(descriptor), ": ").as_bytes())?;
-    crate::CudaDisplay::write(&descriptor, "cudnnBackendGetAttribute", arg_idx, writer)?;
-    arg_idx += 1;
-    writer.write_all(b", ")?;
-    writer.write_all(concat!(stringify!(attributeName), ": ").as_bytes())?;
-    crate::CudaDisplay::write(&attributeName, "cudnnBackendGetAttribute", arg_idx, writer)?;
-    arg_idx += 1;
-    writer.write_all(b", ")?;
-    writer.write_all(concat!(stringify!(attributeType), ": ").as_bytes())?;
-    crate::CudaDisplay::write(&attributeType, "cudnnBackendGetAttribute", arg_idx, writer)?;
-    arg_idx += 1;
-    writer.write_all(b", ")?;
-    writer.write_all(concat!(stringify!(requestedElementCount), ": ").as_bytes())?;
-    crate::CudaDisplay::write(
-        &requestedElementCount,
-        "cudnnBackendGetAttribute",
-        arg_idx,
-        writer,
-    )?;
-    arg_idx += 1;
-    writer.write_all(b", ")?;
-    writer.write_all(concat!(stringify!(elementCount), ": ").as_bytes())?;
-    crate::CudaDisplay::write(&elementCount, "cudnnBackendGetAttribute", arg_idx, writer)?;
-    writer.write_all(b", ")?;
-    writer.write_all(concat!(stringify!(arrayOfElements), ": ").as_bytes())?;
-    cudnn9_print_elements(
-        writer,
-        attributeType,
-        unsafe { *elementCount },
-        arrayOfElements,
-    )?;
-    writer.write_all(b")")
-}
-
-#[allow(non_snake_case)]
-pub fn write_cudnnBackendSetAttribute(
-    writer: &mut (impl std::io::Write + ?Sized),
-    descriptor: cuda_types::cudnn9::cudnnBackendDescriptor_t,
-    attributeName: cuda_types::cudnn9::cudnnBackendAttributeName_t,
-    attributeType: cuda_types::cudnn9::cudnnBackendAttributeType_t,
-    elementCount: i64,
-    arrayOfElements: *const ::core::ffi::c_void,
-) -> std::io::Result<()> {
-    let mut arg_idx = 0usize;
-    writer.write_all(b"(")?;
-    writer.write_all(concat!(stringify!(descriptor), ": ").as_bytes())?;
-    crate::CudaDisplay::write(&descriptor, "cudnnBackendSetAttribute", arg_idx, writer)?;
-    arg_idx += 1;
-    writer.write_all(b", ")?;
-    writer.write_all(concat!(stringify!(attributeName), ": ").as_bytes())?;
-    crate::CudaDisplay::write(&attributeName, "cudnnBackendSetAttribute", arg_idx, writer)?;
-    arg_idx += 1;
-    writer.write_all(b", ")?;
-    writer.write_all(concat!(stringify!(attributeType), ": ").as_bytes())?;
-    crate::CudaDisplay::write(&attributeType, "cudnnBackendSetAttribute", arg_idx, writer)?;
-    arg_idx += 1;
-    writer.write_all(b", ")?;
-    writer.write_all(concat!(stringify!(elementCount), ": ").as_bytes())?;
-    crate::CudaDisplay::write(&elementCount, "cudnnBackendSetAttribute", arg_idx, writer)?;
-    writer.write_all(b", ")?;
-    writer.write_all(concat!(stringify!(arrayOfElements), ": ").as_bytes())?;
-    cudnn9_print_elements(writer, attributeType, elementCount, arrayOfElements)?;
-    writer.write_all(b")")
-}
-
-fn cudnn9_print_elements(
-    writer: &mut (impl std::io::Write + ?Sized),
-    type_: cuda_types::cudnn9::cudnnBackendAttributeType_t,
-    element_count: i64,
-    array_of_elements: *const ::core::ffi::c_void,
-) -> std::io::Result<()> {
-    fn print_typed<T: CudaDisplay>(
-        writer: &mut (impl std::io::Write + ?Sized),
-        element_count: i64,
-        array_of_elements: *const ::core::ffi::c_void,
-    ) -> std::io::Result<()> {
-        if array_of_elements.is_null() {
-            return writer.write_all(b"NULL");
-        }
-        let elements =
-            unsafe { slice::from_raw_parts(array_of_elements as *const T, element_count as usize) };
-        CudaDisplay::write(elements, "", 0, writer)
-    }
-    match type_ {
-        cuda_types::cudnn9::cudnnBackendAttributeType_t::CUDNN_TYPE_HANDLE => {
-            print_typed::<cuda_types::cudnn9::cudnnHandle_t>(
-                writer,
-                element_count,
-                array_of_elements,
-            )
-        }
-        cuda_types::cudnn9::cudnnBackendAttributeType_t::CUDNN_TYPE_DATA_TYPE => {
-            print_typed::<cuda_types::cudnn9::cudnnDataType_t>(
-                writer,
-                element_count,
-                array_of_elements,
-            )
-        }
-        cuda_types::cudnn9::cudnnBackendAttributeType_t::CUDNN_TYPE_BOOLEAN => {
-            print_typed::<bool>(writer, element_count, array_of_elements)
-        }
-        cuda_types::cudnn9::cudnnBackendAttributeType_t::CUDNN_TYPE_INT64 => {
-            print_typed::<i64>(writer, element_count, array_of_elements)
-        }
-        cuda_types::cudnn9::cudnnBackendAttributeType_t::CUDNN_TYPE_FLOAT => {
-            print_typed::<f32>(writer, element_count, array_of_elements)
-        }
-        cuda_types::cudnn9::cudnnBackendAttributeType_t::CUDNN_TYPE_DOUBLE => {
-            print_typed::<f64>(writer, element_count, array_of_elements)
-        }
-        cuda_types::cudnn9::cudnnBackendAttributeType_t::CUDNN_TYPE_VOID_PTR => {
-            print_typed::<*const c_void>(writer, element_count, array_of_elements)
-        }
-        cuda_types::cudnn9::cudnnBackendAttributeType_t::CUDNN_TYPE_CONVOLUTION_MODE => {
-            print_typed::<cuda_types::cudnn9::cudnnConvolutionMode_t>(
-                writer,
-                element_count,
-                array_of_elements,
-            )
-        }
-        cuda_types::cudnn9::cudnnBackendAttributeType_t::CUDNN_TYPE_HEUR_MODE => {
-            print_typed::<cuda_types::cudnn9::cudnnBackendHeurMode_t>(
-                writer,
-                element_count,
-                array_of_elements,
-            )
-        }
-        cuda_types::cudnn9::cudnnBackendAttributeType_t::CUDNN_TYPE_KNOB_TYPE => {
-            print_typed::<cuda_types::cudnn9::cudnnBackendKnobType_t>(
-                writer,
-                element_count,
-                array_of_elements,
-            )
-        }
-        cuda_types::cudnn9::cudnnBackendAttributeType_t::CUDNN_TYPE_NAN_PROPOGATION => {
-            print_typed::<cuda_types::cudnn9::cudnnNanPropagation_t>(
-                writer,
-                element_count,
-                array_of_elements,
-            )
-        }
-        cuda_types::cudnn9::cudnnBackendAttributeType_t::CUDNN_TYPE_NUMERICAL_NOTE => {
-            print_typed::<cuda_types::cudnn9::cudnnBackendNumericalNote_t>(
-                writer,
-                element_count,
-                array_of_elements,
-            )
-        }
-        cuda_types::cudnn9::cudnnBackendAttributeType_t::CUDNN_TYPE_LAYOUT_TYPE => {
-            print_typed::<cuda_types::cudnn9::cudnnBackendLayoutType_t>(
-                writer,
-                element_count,
-                array_of_elements,
-            )
-        }
-        cuda_types::cudnn9::cudnnBackendAttributeType_t::CUDNN_TYPE_ATTRIB_NAME => {
-            print_typed::<cuda_types::cudnn9::cudnnBackendAttributeName_t>(
-                writer,
-                element_count,
-                array_of_elements,
-            )
-        }
-        cuda_types::cudnn9::cudnnBackendAttributeType_t::CUDNN_TYPE_POINTWISE_MODE => {
-            print_typed::<cuda_types::cudnn9::cudnnPointwiseMode_t>(
-                writer,
-                element_count,
-                array_of_elements,
-            )
-        }
-        cuda_types::cudnn9::cudnnBackendAttributeType_t::CUDNN_TYPE_BACKEND_DESCRIPTOR => {
-            print_typed::<cuda_types::cudnn9::cudnnBackendDescriptor_t>(
-                writer,
-                element_count,
-                array_of_elements,
-            )
-        }
-        cuda_types::cudnn9::cudnnBackendAttributeType_t::CUDNN_TYPE_GENSTATS_MODE => {
-            print_typed::<cuda_types::cudnn9::cudnnGenStatsMode_t>(
-                writer,
-                element_count,
-                array_of_elements,
-            )
-        }
-        cuda_types::cudnn9::cudnnBackendAttributeType_t::CUDNN_TYPE_BN_FINALIZE_STATS_MODE => {
-            print_typed::<cuda_types::cudnn9::cudnnBnFinalizeStatsMode_t>(
-                writer,
-                element_count,
-                array_of_elements,
-            )
-        }
-        cuda_types::cudnn9::cudnnBackendAttributeType_t::CUDNN_TYPE_REDUCTION_OPERATOR_TYPE => {
-            print_typed::<cuda_types::cudnn9::cudnnReduceTensorOp_t>(
-                writer,
-                element_count,
-                array_of_elements,
-            )
-        }
-        cuda_types::cudnn9::cudnnBackendAttributeType_t::CUDNN_TYPE_BEHAVIOR_NOTE => {
-            print_typed::<cuda_types::cudnn9::cudnnBackendBehaviorNote_t>(
-                writer,
-                element_count,
-                array_of_elements,
-            )
-        }
-        cuda_types::cudnn9::cudnnBackendAttributeType_t::CUDNN_TYPE_TENSOR_REORDERING_MODE => {
-            print_typed::<cuda_types::cudnn9::cudnnBackendTensorReordering_t>(
-                writer,
-                element_count,
-                array_of_elements,
-            )
-        }
-        cuda_types::cudnn9::cudnnBackendAttributeType_t::CUDNN_TYPE_RESAMPLE_MODE => {
-            print_typed::<cuda_types::cudnn9::cudnnResampleMode_t>(
-                writer,
-                element_count,
-                array_of_elements,
-            )
-        }
-        cuda_types::cudnn9::cudnnBackendAttributeType_t::CUDNN_TYPE_PADDING_MODE => {
-            print_typed::<cuda_types::cudnn9::cudnnPaddingMode_t>(
-                writer,
-                element_count,
-                array_of_elements,
-            )
-        }
-        cuda_types::cudnn9::cudnnBackendAttributeType_t::CUDNN_TYPE_INT32 => {
-            print_typed::<i32>(writer, element_count, array_of_elements)
-        }
-        cuda_types::cudnn9::cudnnBackendAttributeType_t::CUDNN_TYPE_CHAR => {
-            CudaDisplay::write(&array_of_elements.cast::<i8>(), "", 0, writer)
-        }
-        cuda_types::cudnn9::cudnnBackendAttributeType_t::CUDNN_TYPE_SIGNAL_MODE => {
-            print_typed::<cuda_types::cudnn9::cudnnSignalMode_t>(
-                writer,
-                element_count,
-                array_of_elements,
-            )
-        }
-        cuda_types::cudnn9::cudnnBackendAttributeType_t::CUDNN_TYPE_FRACTION => {
-            print_typed::<cuda_types::cudnn9::cudnnFraction_t>(
-                writer,
-                element_count,
-                array_of_elements,
-            )
-        }
-        cuda_types::cudnn9::cudnnBackendAttributeType_t::CUDNN_TYPE_NORM_MODE => {
-            print_typed::<cuda_types::cudnn9::cudnnBackendNormMode_t>(
-                writer,
-                element_count,
-                array_of_elements,
-            )
-        }
-        cuda_types::cudnn9::cudnnBackendAttributeType_t::CUDNN_TYPE_NORM_FWD_PHASE => {
-            print_typed::<cuda_types::cudnn9::cudnnBackendNormFwdPhase_t>(
-                writer,
-                element_count,
-                array_of_elements,
-            )
-        }
-        cuda_types::cudnn9::cudnnBackendAttributeType_t::CUDNN_TYPE_RNG_DISTRIBUTION => {
-            print_typed::<cuda_types::cudnn9::cudnnRngDistribution_t>(
-                writer,
-                element_count,
-                array_of_elements,
-            )
-        }
-        _ => unimplemented!(),
-    }
-}
-
-mod format_generated;
-pub use format_generated::*;
-mod format_generated_blas;
-pub use format_generated_blas::*;
-<<<<<<< HEAD
-mod format_generated_blaslt;
-pub use format_generated_blaslt::*;
-mod format_generated_blaslt_internal;
-pub use format_generated_blaslt_internal::*;
-
-=======
-mod format_generated_dnn9;
-pub use format_generated_dnn9::*;
-
->>>>>>> 7929098c
+use cuda_types::cuda::*;
+use std::{
+    any::TypeId,
+    ffi::{c_void, CStr},
+    fmt::LowerHex,
+    mem, ptr, slice,
+};
+
+pub trait CudaDisplay {
+    fn write(
+        &self,
+        fn_name: &'static str,
+        index: usize,
+        writer: &mut (impl std::io::Write + ?Sized),
+    ) -> std::io::Result<()>;
+}
+
+impl CudaDisplay for () {
+    fn write(
+        &self,
+        _fn_name: &'static str,
+        _index: usize,
+        writer: &mut (impl std::io::Write + ?Sized),
+    ) -> std::io::Result<()> {
+        write!(writer, "()")
+    }
+}
+
+impl CudaDisplay for CUuuid {
+    fn write(
+        &self,
+        _fn_name: &'static str,
+        _index: usize,
+        writer: &mut (impl std::io::Write + ?Sized),
+    ) -> std::io::Result<()> {
+        let guid = self.bytes;
+        let uuid = uuid::Uuid::from_bytes(guid);
+        let braced = uuid.as_braced();
+        write!(writer, "{braced:#X}")
+    }
+}
+
+impl CudaDisplay for CUdeviceptr_v1 {
+    fn write(
+        &self,
+        _fn_name: &'static str,
+        _index: usize,
+        writer: &mut (impl std::io::Write + ?Sized),
+    ) -> std::io::Result<()> {
+        write!(writer, "{:p}", self.0 as usize as *const ())
+    }
+}
+
+impl CudaDisplay for bool {
+    fn write(
+        &self,
+        _fn_name: &'static str,
+        _index: usize,
+        writer: &mut (impl std::io::Write + ?Sized),
+    ) -> std::io::Result<()> {
+        write!(writer, "{}", *self)
+    }
+}
+
+impl CudaDisplay for u8 {
+    fn write(
+        &self,
+        _fn_name: &'static str,
+        _index: usize,
+        writer: &mut (impl std::io::Write + ?Sized),
+    ) -> std::io::Result<()> {
+        write!(writer, "{}", *self)
+    }
+}
+
+impl CudaDisplay for u16 {
+    fn write(
+        &self,
+        _fn_name: &'static str,
+        _index: usize,
+        writer: &mut (impl std::io::Write + ?Sized),
+    ) -> std::io::Result<()> {
+        write!(writer, "{}", *self)
+    }
+}
+
+impl CudaDisplay for i32 {
+    fn write(
+        &self,
+        _fn_name: &'static str,
+        _index: usize,
+        writer: &mut (impl std::io::Write + ?Sized),
+    ) -> std::io::Result<()> {
+        write!(writer, "{}", *self)
+    }
+}
+
+impl CudaDisplay for u32 {
+    fn write(
+        &self,
+        _fn_name: &'static str,
+        _index: usize,
+        writer: &mut (impl std::io::Write + ?Sized),
+    ) -> std::io::Result<()> {
+        write!(writer, "{}", *self)
+    }
+}
+
+impl CudaDisplay for i64 {
+    fn write(
+        &self,
+        _fn_name: &'static str,
+        _index: usize,
+        writer: &mut (impl std::io::Write + ?Sized),
+    ) -> std::io::Result<()> {
+        write!(writer, "{}", *self)
+    }
+}
+
+impl CudaDisplay for u64 {
+    fn write(
+        &self,
+        _fn_name: &'static str,
+        _index: usize,
+        writer: &mut (impl std::io::Write + ?Sized),
+    ) -> std::io::Result<()> {
+        write!(writer, "{}", *self)
+    }
+}
+
+impl CudaDisplay for usize {
+    fn write(
+        &self,
+        _fn_name: &'static str,
+        _index: usize,
+        writer: &mut (impl std::io::Write + ?Sized),
+    ) -> std::io::Result<()> {
+        write!(writer, "{}", *self)
+    }
+}
+
+impl CudaDisplay for f32 {
+    fn write(
+        &self,
+        _fn_name: &'static str,
+        _index: usize,
+        writer: &mut (impl std::io::Write + ?Sized),
+    ) -> std::io::Result<()> {
+        write!(writer, "{}", *self)
+    }
+}
+
+impl CudaDisplay for f64 {
+    fn write(
+        &self,
+        _fn_name: &'static str,
+        _index: usize,
+        writer: &mut (impl std::io::Write + ?Sized),
+    ) -> std::io::Result<()> {
+        write!(writer, "{}", *self)
+    }
+}
+
+// user by Dark API
+impl CudaDisplay
+    for Option<
+        extern "system" fn(
+            cuda_types::cuda::CUcontext,
+            *mut std::ffi::c_void,
+            *mut std::ffi::c_void,
+        ),
+    >
+{
+    fn write(
+        &self,
+        _fn_name: &'static str,
+        _index: usize,
+        writer: &mut (impl std::io::Write + ?Sized),
+    ) -> std::io::Result<()> {
+        if let Some(fn_ptr) = self {
+            write!(writer, "{:p}", *fn_ptr)
+        } else {
+            writer.write_all(b"NULL")
+        }
+    }
+}
+
+
+impl CudaDisplay
+    for Option<unsafe extern "C" fn(*const i8)>
+{
+    fn write(
+        &self,
+        _fn_name: &'static str,
+        _index: usize,
+        writer: &mut (impl std::io::Write + ?Sized),
+    ) -> std::io::Result<()> {
+        if let Some(fn_ptr) = self {
+            write!(writer, "{:p}", *fn_ptr)
+        } else {
+            writer.write_all(b"NULL")
+        }
+    }
+}
+
+pub fn write_handle<T: LowerHex>(
+    this: &[T; 64],
+    writer: &mut (impl std::io::Write + ?Sized),
+) -> std::io::Result<()> {
+    writer.write_all(b"0x")?;
+    for i in (0..64).rev() {
+        write!(writer, "{:02x}", this[i])?;
+    }
+    Ok(())
+}
+
+impl CudaDisplay for CUipcMemHandle {
+    fn write(
+        &self,
+        _fn_name: &'static str,
+        _index: usize,
+        writer: &mut (impl std::io::Write + ?Sized),
+    ) -> std::io::Result<()> {
+        write_handle(&self.reserved, writer)
+    }
+}
+
+impl CudaDisplay for CUipcEventHandle {
+    fn write(
+        &self,
+        _fn_name: &'static str,
+        _index: usize,
+        writer: &mut (impl std::io::Write + ?Sized),
+    ) -> std::io::Result<()> {
+        write_handle(&self.reserved, writer)
+    }
+}
+
+impl CudaDisplay for CUmemPoolPtrExportData_v1 {
+    fn write(
+        &self,
+        _fn_name: &'static str,
+        _index: usize,
+        writer: &mut (impl std::io::Write + ?Sized),
+    ) -> std::io::Result<()> {
+        write_handle(&self.reserved, writer)
+    }
+}
+
+impl CudaDisplay for *mut c_void {
+    fn write(
+        &self,
+        _fn_name: &'static str,
+        _index: usize,
+        writer: &mut (impl std::io::Write + ?Sized),
+    ) -> std::io::Result<()> {
+        write!(writer, "{:p}", *self)
+    }
+}
+
+impl CudaDisplay for *const c_void {
+    fn write(
+        &self,
+        _fn_name: &'static str,
+        _index: usize,
+        writer: &mut (impl std::io::Write + ?Sized),
+    ) -> std::io::Result<()> {
+        write!(writer, "{:p}", *self)
+    }
+}
+
+impl CudaDisplay for *const i8 {
+    fn write(
+        &self,
+        _fn_name: &'static str,
+        _index: usize,
+        writer: &mut (impl std::io::Write + ?Sized),
+    ) -> std::io::Result<()> {
+        if self.is_null() {
+            writer.write_all(b"NULL")
+        } else {
+            write!(
+                writer,
+                "\"{}\"",
+                unsafe { CStr::from_ptr(*self as _) }.to_string_lossy()
+            )
+        }
+    }
+}
+
+impl CudaDisplay for *mut cuda_types::FILE {
+    fn write(
+        &self,
+        _fn_name: &'static str,
+        _index: usize,
+        writer: &mut (impl std::io::Write + ?Sized),
+    ) -> std::io::Result<()> {
+        if self.is_null() {
+            writer.write_all(b"NULL")
+        } else {
+            write!(writer, "{:p}", *self)
+        }
+    }
+}
+
+#[repr(C)]
+#[derive(Copy, Clone)]
+struct Luid {
+    low_part: u32,
+    high_part: u32,
+}
+
+impl CudaDisplay for *mut i8 {
+    fn write(
+        &self,
+        fn_name: &'static str,
+        index: usize,
+        writer: &mut (impl std::io::Write + ?Sized),
+    ) -> std::io::Result<()> {
+        if fn_name == "cuDeviceGetLuid" && index == 0 {
+            let luid_ptr = *self as *mut Luid;
+            let luid = unsafe { *luid_ptr };
+            write!(writer, "{{{:08X}-{:08X}}}", luid.low_part, luid.high_part)
+        } else {
+            write!(
+                writer,
+                "\"{}\"",
+                unsafe { CStr::from_ptr(*self as _) }.to_string_lossy()
+            )
+        }
+    }
+}
+
+impl CudaDisplay for CUstreamBatchMemOpParams {
+    fn write(
+        &self,
+        _fn_name: &'static str,
+        _index: usize,
+        writer: &mut (impl std::io::Write + ?Sized),
+    ) -> std::io::Result<()> {
+        unsafe {
+            match self.operation {
+                // The below is not a typo, `WAIT_VALUE` and `WRITE_VALUE` are
+                // distinct operations with nominally distinct union variants, but
+                // in reality they are structurally different, so we take a little
+                // shortcut here
+                CUstreamBatchMemOpType::CU_STREAM_MEM_OP_WAIT_VALUE_32
+                | CUstreamBatchMemOpType::CU_STREAM_MEM_OP_WRITE_VALUE_32 => {
+                    write_wait_value(&self.waitValue, writer, false)
+                }
+                CUstreamBatchMemOpType::CU_STREAM_MEM_OP_WAIT_VALUE_64
+                | CUstreamBatchMemOpType::CU_STREAM_MEM_OP_WRITE_VALUE_64 => {
+                    write_wait_value(&self.waitValue, writer, true)
+                }
+                CUstreamBatchMemOpType::CU_STREAM_MEM_OP_FLUSH_REMOTE_WRITES => {
+                    CudaDisplay::write(&self.flushRemoteWrites, "", 0, writer)
+                }
+                _ => {
+                    writer.write_all(b"{ operation: ")?;
+                    CudaDisplay::write(&self.operation, "", 0, writer)?;
+                    writer.write_all(b", ... }")
+                }
+            }
+        }
+    }
+}
+
+impl CudaDisplay for CUcheckpointRestoreArgs_st {
+    fn write(
+        &self,
+        fn_name: &'static str,
+        index: usize,
+        writer: &mut (impl std::io::Write + ?Sized),
+    ) -> std::io::Result<()> {
+        CudaDisplay::write(&self.reserved, fn_name, index, writer)
+    }
+}
+
+impl CudaDisplay for CUcheckpointUnlockArgs_st {
+    fn write(
+        &self,
+        fn_name: &'static str,
+        index: usize,
+        writer: &mut (impl std::io::Write + ?Sized),
+    ) -> std::io::Result<()> {
+        CudaDisplay::write(&self.reserved, fn_name, index, writer)
+    }
+}
+
+impl CudaDisplay for CUcheckpointCheckpointArgs_st {
+    fn write(
+        &self,
+        fn_name: &'static str,
+        index: usize,
+        writer: &mut (impl std::io::Write + ?Sized),
+    ) -> std::io::Result<()> {
+        CudaDisplay::write(&self.reserved, fn_name, index, writer)
+    }
+}
+
+impl CudaDisplay for CUmemcpy3DOperand_st {
+    fn write(
+        &self,
+        fn_name: &'static str,
+        index: usize,
+        writer: &mut (impl std::io::Write + ?Sized),
+    ) -> std::io::Result<()> {
+        writer.write_all(b"{ type_: ")?;
+        CudaDisplay::write(&self.type_, "", 0, writer)?;
+        writer.write_all(b", op: ")?;
+        match self.type_ {
+            CUmemcpy3DOperandType::CU_MEMCPY_OPERAND_TYPE_ARRAY => {
+                CudaDisplay::write(unsafe { &self.op.array }, fn_name, index, writer)?;
+            }
+            CUmemcpy3DOperandType::CU_MEMCPY_OPERAND_TYPE_POINTER => {
+                CudaDisplay::write(unsafe { &self.op.ptr }, fn_name, index, writer)?;
+            }
+            _ => {
+                CudaDisplay::write(
+                    &unsafe { mem::transmute::<_, [u8; 32]>(self.op) },
+                    fn_name,
+                    index,
+                    writer,
+                )?;
+            }
+        }
+        writer.write_all(b" }")
+    }
+}
+
+pub fn write_wait_value(
+    this: &CUstreamBatchMemOpParams_union_CUstreamMemOpWaitValueParams_st,
+    writer: &mut (impl std::io::Write + ?Sized),
+    is_64_bit: bool,
+) -> std::io::Result<()> {
+    writer.write_all(b"{ operation: ")?;
+    CudaDisplay::write(&this.operation, "", 0, writer)?;
+    writer.write_all(b", address: ")?;
+    CudaDisplay::write(&this.address, "", 0, writer)?;
+    write_wait_value_32_or_64(&this.__bindgen_anon_1, writer, is_64_bit)?;
+    writer.write_all(b", flags: ")?;
+    CudaDisplay::write(&this.flags, "", 0, writer)?;
+    writer.write_all(b", alias: ")?;
+    CudaDisplay::write(&this.alias, "", 0, writer)?;
+    writer.write_all(b" }")
+}
+
+pub fn write_wait_value_32_or_64(
+    this: &CUstreamBatchMemOpParams_union_CUstreamMemOpWaitValueParams_st__bindgen_ty_1,
+    writer: &mut (impl std::io::Write + ?Sized),
+    is_64_bit: bool,
+) -> std::io::Result<()> {
+    if is_64_bit {
+        writer.write_all(b", value64: ")?;
+        CudaDisplay::write(unsafe { &this.value64 }, "", 0, writer)
+    } else {
+        writer.write_all(b", value: ")?;
+        CudaDisplay::write(unsafe { &this.value }, "", 0, writer)
+    }
+}
+
+impl CudaDisplay for CUDA_RESOURCE_DESC_st {
+    fn write(
+        &self,
+        _fn_name: &'static str,
+        _index: usize,
+        writer: &mut (impl std::io::Write + ?Sized),
+    ) -> std::io::Result<()> {
+        writer.write_all(b"{ resType: ")?;
+        CudaDisplay::write(&self.resType, "", 0, writer)?;
+        match self.resType {
+            CUresourcetype::CU_RESOURCE_TYPE_ARRAY => {
+                writer.write_all(b", res: ")?;
+                CudaDisplay::write(unsafe { &self.res.array }, "", 0, writer)?;
+                writer.write_all(b", flags: ")?;
+                CudaDisplay::write(&self.flags, "", 0, writer)?;
+                writer.write_all(b" }")
+            }
+            CUresourcetype::CU_RESOURCE_TYPE_MIPMAPPED_ARRAY => {
+                writer.write_all(b", res: ")?;
+                CudaDisplay::write(unsafe { &self.res.mipmap }, "", 0, writer)?;
+                writer.write_all(b", flags: ")?;
+                CudaDisplay::write(&self.flags, "", 0, writer)?;
+                writer.write_all(b" }")
+            }
+            CUresourcetype::CU_RESOURCE_TYPE_LINEAR => {
+                writer.write_all(b", res: ")?;
+                CudaDisplay::write(unsafe { &self.res.linear }, "", 0, writer)?;
+                writer.write_all(b", flags: ")?;
+                CudaDisplay::write(&self.flags, "", 0, writer)?;
+                writer.write_all(b" }")
+            }
+            CUresourcetype::CU_RESOURCE_TYPE_PITCH2D => {
+                writer.write_all(b", res: ")?;
+                CudaDisplay::write(unsafe { &self.res.pitch2D }, "", 0, writer)?;
+                writer.write_all(b", flags: ")?;
+                CudaDisplay::write(&self.flags, "", 0, writer)?;
+                writer.write_all(b" }")
+            }
+            _ => {
+                writer.write_all(b", flags: ")?;
+                CudaDisplay::write(&self.flags, "", 0, writer)?;
+                writer.write_all(b", ... }")
+            }
+        }
+    }
+}
+
+impl crate::CudaDisplay for cuda_types::cuda::CUlaunchConfig_st {
+    fn write(
+        &self,
+        _fn_name: &'static str,
+        _index: usize,
+        writer: &mut (impl std::io::Write + ?Sized),
+    ) -> std::io::Result<()> {
+        writer.write_all(concat!("{ ", stringify!(gridDimX), ": ").as_bytes())?;
+        crate::CudaDisplay::write(&self.gridDimX, "", 0, writer)?;
+        writer.write_all(concat!(", ", stringify!(gridDimY), ": ").as_bytes())?;
+        crate::CudaDisplay::write(&self.gridDimY, "", 0, writer)?;
+        writer.write_all(concat!(", ", stringify!(gridDimZ), ": ").as_bytes())?;
+        crate::CudaDisplay::write(&self.gridDimZ, "", 0, writer)?;
+        writer.write_all(concat!(", ", stringify!(blockDimX), ": ").as_bytes())?;
+        crate::CudaDisplay::write(&self.blockDimX, "", 0, writer)?;
+        writer.write_all(concat!(", ", stringify!(blockDimY), ": ").as_bytes())?;
+        crate::CudaDisplay::write(&self.blockDimY, "", 0, writer)?;
+        writer.write_all(concat!(", ", stringify!(blockDimZ), ": ").as_bytes())?;
+        crate::CudaDisplay::write(&self.blockDimZ, "", 0, writer)?;
+        writer.write_all(concat!(", ", stringify!(sharedMemBytes), ": ").as_bytes())?;
+        crate::CudaDisplay::write(&self.sharedMemBytes, "", 0, writer)?;
+        writer.write_all(concat!(", ", stringify!(hStream), ": ").as_bytes())?;
+        crate::CudaDisplay::write(&self.hStream, "", 0, writer)?;
+        writer.write_all(concat!(", ", stringify!(numAttrs), ": ").as_bytes())?;
+        crate::CudaDisplay::write(&self.numAttrs, "", 0, writer)?;
+        writer.write_all(concat!(", ", stringify!(attrs), ": ").as_bytes())?;
+        writer.write_all(b"[")?;
+        for i in 0..self.numAttrs {
+            if i != 0 {
+                writer.write_all(b", ")?;
+            }
+            crate::CudaDisplay::write(&unsafe { *self.attrs.add(i as usize) }, "", 0, writer)?;
+        }
+        writer.write_all(b"]")?;
+        writer.write_all(b" }")
+    }
+}
+
+impl CudaDisplay for CUDA_EXTERNAL_MEMORY_HANDLE_DESC_st {
+    fn write(
+        &self,
+        _fn_name: &'static str,
+        _index: usize,
+        writer: &mut (impl std::io::Write + ?Sized),
+    ) -> std::io::Result<()> {
+        writer.write_all(b"{ type: ")?;
+        CudaDisplay::write(&self.type_, "", 0, writer)?;
+        match self.type_ {
+            CUexternalMemoryHandleType::CU_EXTERNAL_MEMORY_HANDLE_TYPE_OPAQUE_FD => {
+                writer.write_all(b", handle: ")?;
+                CudaDisplay::write(unsafe { &self.handle.fd }, "", 0, writer)?;
+            }
+            CUexternalMemoryHandleType::CU_EXTERNAL_MEMORY_HANDLE_TYPE_OPAQUE_WIN32
+            | CUexternalMemoryHandleType::CU_EXTERNAL_MEMORY_HANDLE_TYPE_D3D12_HEAP
+            | CUexternalMemoryHandleType::CU_EXTERNAL_MEMORY_HANDLE_TYPE_D3D12_RESOURCE
+            | CUexternalMemoryHandleType::CU_EXTERNAL_MEMORY_HANDLE_TYPE_D3D11_RESOURCE => {
+                write_win32_handle(unsafe { self.handle.win32 }, writer)?;
+            }
+            CUexternalMemoryHandleType::CU_EXTERNAL_MEMORY_HANDLE_TYPE_OPAQUE_WIN32_KMT
+            | CUexternalMemoryHandleType::CU_EXTERNAL_MEMORY_HANDLE_TYPE_D3D11_RESOURCE_KMT => {
+                writer.write_all(b", handle: ")?;
+                CudaDisplay::write(unsafe { &self.handle.win32.handle }, "", 0, writer)?;
+            }
+            CUexternalMemoryHandleType::CU_EXTERNAL_MEMORY_HANDLE_TYPE_NVSCIBUF => {
+                writer.write_all(b", handle: ")?;
+                CudaDisplay::write(unsafe { &self.handle.nvSciBufObject }, "", 0, writer)?;
+            }
+            _ => {
+                writer.write_all(b", size: ")?;
+                CudaDisplay::write(&self.size, "", 0, writer)?;
+                writer.write_all(b", flags: ")?;
+                CudaDisplay::write(&self.flags, "", 0, writer)?;
+                return writer.write_all(b", ... }");
+            }
+        }
+        writer.write_all(b", size: ")?;
+        CudaDisplay::write(&self.size, "", 0, writer)?;
+        writer.write_all(b", flags: ")?;
+        CudaDisplay::write(&self.flags, "", 0, writer)?;
+        writer.write_all(b" }")
+    }
+}
+
+pub fn write_win32_handle(
+    win32: CUDA_EXTERNAL_MEMORY_HANDLE_DESC_st__bindgen_ty_1__bindgen_ty_1,
+    writer: &mut (impl std::io::Write + ?Sized),
+) -> std::io::Result<()> {
+    if win32.handle != ptr::null_mut() {
+        writer.write_all(b", handle: ")?;
+        CudaDisplay::write(&win32.handle, "", 0, writer)?;
+    }
+    if win32.name != ptr::null_mut() {
+        let name_ptr = win32.name as *const u16;
+        let mut strlen = 0usize;
+        while unsafe { *name_ptr.add(strlen) } != 0 {
+            strlen += 1;
+        }
+        let text = String::from_utf16_lossy(unsafe { slice::from_raw_parts(name_ptr, strlen) });
+        write!(writer, ", name: \"{}\"", text)?;
+    }
+    Ok(())
+}
+
+impl CudaDisplay for CUDA_EXTERNAL_SEMAPHORE_HANDLE_DESC_st {
+    fn write(
+        &self,
+        _fn_name: &'static str,
+        _index: usize,
+        writer: &mut (impl std::io::Write + ?Sized),
+    ) -> std::io::Result<()> {
+        writer.write_all(b"{ type: ")?;
+        CudaDisplay::write(&self.type_, "", 0, writer)?;
+        match self.type_ {
+            CUexternalSemaphoreHandleType::CU_EXTERNAL_SEMAPHORE_HANDLE_TYPE_OPAQUE_FD => {
+                writer.write_all(b", handle: ")?;
+                CudaDisplay::write(unsafe { &self.handle.fd }, "", 0,writer)?;
+            }
+            CUexternalSemaphoreHandleType::CU_EXTERNAL_SEMAPHORE_HANDLE_TYPE_OPAQUE_WIN32
+            | CUexternalSemaphoreHandleType::CU_EXTERNAL_SEMAPHORE_HANDLE_TYPE_D3D12_FENCE
+            | CUexternalSemaphoreHandleType::CU_EXTERNAL_SEMAPHORE_HANDLE_TYPE_D3D11_FENCE
+            | CUexternalSemaphoreHandleType::CU_EXTERNAL_SEMAPHORE_HANDLE_TYPE_D3D11_KEYED_MUTEX
+            | CUexternalSemaphoreHandleType::CU_EXTERNAL_SEMAPHORE_HANDLE_TYPE_D3D11_KEYED_MUTEX_KMT => {
+                write_win32_handle(unsafe { mem::transmute(self.handle.win32) }, writer)?;
+            }
+            CUexternalSemaphoreHandleType::CU_EXTERNAL_SEMAPHORE_HANDLE_TYPE_OPAQUE_WIN32_KMT => {
+                writer.write_all(b", handle: ")?;
+                CudaDisplay::write(unsafe { &self.handle.win32.handle }, "", 0,writer)?;
+            }
+            CUexternalSemaphoreHandleType::CU_EXTERNAL_SEMAPHORE_HANDLE_TYPE_NVSCISYNC => {
+                writer.write_all(b", handle: ")?;
+                CudaDisplay::write(unsafe { &self.handle.nvSciSyncObj }, "", 0,writer)?;
+            }
+            _ => {
+                writer.write_all(b", flags: ")?;
+                CudaDisplay::write(&self.flags, "", 0,writer)?;
+                return writer.write_all(b", ... }")
+            }
+        }
+        writer.write_all(b", flags: ")?;
+        CudaDisplay::write(&self.flags, "", 0, writer)?;
+        writer.write_all(b" }")
+    }
+}
+
+impl CudaDisplay for CUDA_EXTERNAL_SEMAPHORE_SIGNAL_PARAMS_st__bindgen_ty_1__bindgen_ty_2 {
+    fn write(
+        &self,
+        _fn_name: &'static str,
+        _index: usize,
+        writer: &mut (impl std::io::Write + ?Sized),
+    ) -> std::io::Result<()> {
+        writer.write_all(b"{ fence: ")?;
+        CudaDisplay::write(&unsafe { self.fence }, "", 0, writer)?;
+        writer.write_all(b" }")
+    }
+}
+
+impl CudaDisplay for CUDA_EXTERNAL_SEMAPHORE_WAIT_PARAMS_st__bindgen_ty_1__bindgen_ty_2 {
+    fn write(
+        &self,
+        _fn_name: &'static str,
+        _index: usize,
+        writer: &mut (impl std::io::Write + ?Sized),
+    ) -> std::io::Result<()> {
+        writer.write_all(b"{ fence: ")?;
+        CudaDisplay::write(&unsafe { self.fence }, "", 0, writer)?;
+        writer.write_all(b" }")
+    }
+}
+
+impl CudaDisplay for CUgraphNodeParams_st {
+    fn write(
+        &self,
+        _fn_name: &'static str,
+        _index: usize,
+        _writer: &mut (impl std::io::Write + ?Sized),
+    ) -> std::io::Result<()> {
+        todo!()
+    }
+}
+
+impl CudaDisplay for CUeglFrame_st {
+    fn write(
+        &self,
+        _fn_name: &'static str,
+        _index: usize,
+        _writer: &mut (impl std::io::Write + ?Sized),
+    ) -> std::io::Result<()> {
+        todo!()
+    }
+}
+
+impl CudaDisplay for CUdevResource_st {
+    fn write(
+        &self,
+        _fn_name: &'static str,
+        _index: usize,
+        _writer: &mut (impl std::io::Write + ?Sized),
+    ) -> std::io::Result<()> {
+        todo!()
+    }
+}
+
+impl CudaDisplay for CUlaunchAttribute_st {
+    fn write(
+        &self,
+        fn_name: &'static str,
+        index: usize,
+        writer: &mut (impl std::io::Write + ?Sized),
+    ) -> std::io::Result<()> {
+        write_launch_attribute(writer, fn_name, index, self.id, self.value)
+    }
+}
+
+impl<T: CudaDisplay + 'static> CudaDisplay for *mut T {
+    fn write(
+        &self,
+        fn_name: &'static str,
+        index: usize,
+        writer: &mut (impl std::io::Write + ?Sized),
+    ) -> std::io::Result<()> {
+        CudaDisplay::write(&self.cast_const(), fn_name, index, writer)
+    }
+}
+
+impl<T: CudaDisplay + 'static> CudaDisplay for *const T {
+    fn write(
+        &self,
+        fn_name: &'static str,
+        index: usize,
+        writer: &mut (impl std::io::Write + ?Sized),
+    ) -> std::io::Result<()> {
+        if *self == ptr::null() {
+            writer.write_all(b"NULL")
+        } else {
+            if fn_name.len() > 2
+                && fn_name.starts_with("cu")
+                && fn_name.as_bytes()[2].is_ascii_lowercase()
+                && (TypeId::of::<T>() == TypeId::of::<f32>()
+                    || TypeId::of::<T>() == TypeId::of::<f64>())
+            {
+                CudaDisplay::write(&self.cast::<c_void>(), fn_name, index, writer)
+            } else {
+                let this: &T = unsafe { &**self };
+                this.write(fn_name, index, writer)
+            }
+        }
+    }
+}
+
+impl<T: CudaDisplay, const N: usize> CudaDisplay for [T; N] {
+    fn write(
+        &self,
+        _fn_name: &'static str,
+        _index: usize,
+        writer: &mut (impl std::io::Write + ?Sized),
+    ) -> std::io::Result<()> {
+        writer.write_all(b"[")?;
+        for i in 0..N {
+            CudaDisplay::write(&self[i], "", 0, writer)?;
+            if i != N - 1 {
+                writer.write_all(b", ")?;
+            }
+        }
+        writer.write_all(b"]")
+    }
+}
+
+impl<T: CudaDisplay> CudaDisplay for [T] {
+    fn write(
+        &self,
+        _fn_name: &'static str,
+        _index: usize,
+        writer: &mut (impl std::io::Write + ?Sized),
+    ) -> std::io::Result<()> {
+        writer.write_all(b"[")?;
+        for i in 0..self.len() {
+            CudaDisplay::write(&self[i], "", 0, writer)?;
+            if i != self.len() - 1 {
+                writer.write_all(b", ")?;
+            }
+        }
+        writer.write_all(b"]")
+    }
+}
+
+impl CudaDisplay for CUarrayMapInfo_st {
+    fn write(
+        &self,
+        _fn_name: &'static str,
+        _index: usize,
+        _writer: &mut (impl std::io::Write + ?Sized),
+    ) -> std::io::Result<()> {
+        todo!()
+    }
+}
+
+impl CudaDisplay for CUexecAffinityParam_st {
+    fn write(
+        &self,
+        _fn_name: &'static str,
+        _index: usize,
+        _writer: &mut (impl std::io::Write + ?Sized),
+    ) -> std::io::Result<()> {
+        todo!()
+    }
+}
+
+impl CudaDisplay for *mut cuda_types::cudnn9::cudnnRuntimeTag_t {
+    fn write(
+        &self,
+        _fn_name: &'static str,
+        _index: usize,
+        _writer: &mut (impl std::io::Write + ?Sized),
+    ) -> std::io::Result<()> {
+        todo!()
+    }
+}
+
+#[allow(non_snake_case)]
+pub fn write_cuGraphKernelNodeGetAttribute(
+    writer: &mut (impl std::io::Write + ?Sized),
+    hNode: CUgraphNode,
+    attr: CUkernelNodeAttrID,
+    value_out: *mut CUkernelNodeAttrValue,
+) -> std::io::Result<()> {
+    writer.write_all(b"(hNode: ")?;
+    CudaDisplay::write(&hNode, "cuGraphKernelNodeGetAttribute", 0, writer)?;
+    writer.write_all(b", attr: ")?;
+    CudaDisplay::write(&attr, "cuGraphKernelNodeGetAttribute", 1, writer)?;
+    writer.write_all(b", value_out: ")?;
+    write_launch_attribute(writer, "cuGraphKernelNodeGetAttribute", 2, attr, unsafe {
+        *value_out
+    })?;
+    writer.write_all(b") ")
+}
+
+#[allow(non_snake_case)]
+pub fn write_cuGraphKernelNodeSetAttribute(
+    writer: &mut (impl std::io::Write + ?Sized),
+    hNode: CUgraphNode,
+    attr: CUkernelNodeAttrID,
+    value_out: *const CUkernelNodeAttrValue,
+) -> std::io::Result<()> {
+    write_cuGraphKernelNodeGetAttribute(writer, hNode, attr, value_out as *mut _)
+}
+
+#[allow(non_snake_case)]
+pub fn write_cuStreamGetAttribute(
+    writer: &mut (impl std::io::Write + ?Sized),
+    hStream: CUstream,
+    attr: CUstreamAttrID,
+    value_out: *mut CUstreamAttrValue,
+) -> std::io::Result<()> {
+    writer.write_all(b"(hStream: ")?;
+    CudaDisplay::write(&hStream, "cuStreamGetAttribute", 0, writer)?;
+    writer.write_all(b", attr: ")?;
+    CudaDisplay::write(&attr, "cuStreamGetAttribute", 1, writer)?;
+    writer.write_all(b", value_out: ")?;
+    write_launch_attribute(writer, "cuStreamGetAttribute", 2, attr, unsafe {
+        *value_out
+    })?;
+    writer.write_all(b") ")
+}
+
+fn write_launch_attribute(
+    writer: &mut (impl std::io::Write + ?Sized),
+    fn_name: &'static str,
+    index: usize,
+    attribute: CUlaunchAttributeID,
+    value: CUlaunchAttributeValue,
+) -> std::io::Result<()> {
+    match attribute {
+        CUlaunchAttributeID::CU_LAUNCH_ATTRIBUTE_ACCESS_POLICY_WINDOW => {
+            writer.write_all(b"CU_LAUNCH_ATTRIBUTE_ACCESS_POLICY_WINDOW = ")?;
+            CudaDisplay::write(unsafe { &value.accessPolicyWindow }, fn_name, index, writer)
+        }
+        CUlaunchAttributeID::CU_LAUNCH_ATTRIBUTE_COOPERATIVE => {
+            writer.write_all(b"CU_LAUNCH_ATTRIBUTE_COOPERATIVE = ")?;
+            CudaDisplay::write(unsafe { &value.cooperative }, fn_name, index, writer)
+        }
+        CUlaunchAttributeID::CU_LAUNCH_ATTRIBUTE_SYNCHRONIZATION_POLICY => {
+            writer.write_all(b"CU_LAUNCH_ATTRIBUTE_SYNCHRONIZATION_POLICY = ")?;
+            CudaDisplay::write(unsafe { &value.syncPolicy }, fn_name, index, writer)
+        }
+        CUlaunchAttributeID::CU_LAUNCH_ATTRIBUTE_CLUSTER_DIMENSION => {
+            writer.write_all(b"CU_LAUNCH_ATTRIBUTE_CLUSTER_DIMENSION = ")?;
+            CudaDisplay::write(unsafe { &value.clusterDim }, fn_name, index, writer)
+        }
+        CUlaunchAttributeID::CU_LAUNCH_ATTRIBUTE_CLUSTER_SCHEDULING_POLICY_PREFERENCE => {
+            writer.write_all(b"CU_LAUNCH_ATTRIBUTE_CLUSTER_SCHEDULING_POLICY_PREFERENCE = ")?;
+            CudaDisplay::write(
+                unsafe { &value.clusterSchedulingPolicyPreference },
+                fn_name,
+                index,
+                writer,
+            )
+        }
+        CUlaunchAttributeID::CU_LAUNCH_ATTRIBUTE_PROGRAMMATIC_STREAM_SERIALIZATION => {
+            writer.write_all(b"CU_LAUNCH_ATTRIBUTE_PROGRAMMATIC_STREAM_SERIALIZATION = ")?;
+            CudaDisplay::write(
+                unsafe { &value.programmaticStreamSerializationAllowed },
+                fn_name,
+                index,
+                writer,
+            )
+        }
+        CUlaunchAttributeID::CU_LAUNCH_ATTRIBUTE_PROGRAMMATIC_EVENT => {
+            writer.write_all(b"CU_LAUNCH_ATTRIBUTE_PROGRAMMATIC_EVENT = ")?;
+            CudaDisplay::write(unsafe { &value.programmaticEvent }, fn_name, index, writer)
+        }
+        CUlaunchAttributeID::CU_LAUNCH_ATTRIBUTE_PRIORITY => {
+            writer.write_all(b"CU_LAUNCH_ATTRIBUTE_PRIORITY = ")?;
+            CudaDisplay::write(unsafe { &value.priority }, fn_name, index, writer)
+        }
+        CUlaunchAttributeID::CU_LAUNCH_ATTRIBUTE_MEM_SYNC_DOMAIN_MAP => {
+            writer.write_all(b"CU_LAUNCH_ATTRIBUTE_MEM_SYNC_DOMAIN_MAP = ")?;
+            CudaDisplay::write(unsafe { &value.memSyncDomainMap }, fn_name, index, writer)
+        }
+        CUlaunchAttributeID::CU_LAUNCH_ATTRIBUTE_MEM_SYNC_DOMAIN => {
+            writer.write_all(b"CU_LAUNCH_ATTRIBUTE_MEM_SYNC_DOMAIN = ")?;
+            CudaDisplay::write(unsafe { &value.memSyncDomain }, fn_name, index, writer)
+        }
+        CUlaunchAttributeID::CU_LAUNCH_ATTRIBUTE_LAUNCH_COMPLETION_EVENT => {
+            writer.write_all(b"CU_LAUNCH_ATTRIBUTE_LAUNCH_COMPLETION_EVENT = ")?;
+            CudaDisplay::write(
+                unsafe { &value.launchCompletionEvent },
+                fn_name,
+                index,
+                writer,
+            )
+        }
+        CUlaunchAttributeID::CU_LAUNCH_ATTRIBUTE_DEVICE_UPDATABLE_KERNEL_NODE => {
+            writer.write_all(b"CU_LAUNCH_ATTRIBUTE_DEVICE_UPDATABLE_KERNEL_NODE = ")?;
+            CudaDisplay::write(
+                unsafe { &value.deviceUpdatableKernelNode },
+                fn_name,
+                index,
+                writer,
+            )
+        }
+        _ => writer.write_all(b""),
+    }
+}
+
+#[allow(non_snake_case)]
+pub fn write_cuStreamGetAttribute_ptsz(
+    writer: &mut (impl std::io::Write + ?Sized),
+    hStream: CUstream,
+    attr: CUstreamAttrID,
+    value_out: *mut CUstreamAttrValue,
+) -> std::io::Result<()> {
+    write_cuStreamGetAttribute(writer, hStream, attr, value_out)
+}
+
+#[allow(non_snake_case)]
+pub fn write_cuStreamSetAttribute(
+    writer: &mut (impl std::io::Write + ?Sized),
+    hStream: CUstream,
+    attr: CUstreamAttrID,
+    value_out: *const CUstreamAttrValue,
+) -> std::io::Result<()> {
+    write_cuStreamGetAttribute(writer, hStream, attr, value_out as *mut _)
+}
+
+#[allow(non_snake_case)]
+pub fn write_cuStreamSetAttribute_ptsz(
+    writer: &mut (impl std::io::Write + ?Sized),
+    hStream: CUstream,
+    attr: CUstreamAttrID,
+    value_out: *const CUstreamAttrValue,
+) -> std::io::Result<()> {
+    write_cuStreamSetAttribute(writer, hStream, attr, value_out)
+}
+
+#[allow(non_snake_case)]
+pub fn write_cuGLGetDevices(
+    _writer: &mut (impl std::io::Write + ?Sized),
+    _pCudaDeviceCount: *mut ::std::os::raw::c_uint,
+    _pCudaDevices: *mut CUdevice,
+    _cudaDeviceCount: ::std::os::raw::c_uint,
+    _deviceList: CUGLDeviceList,
+) -> std::io::Result<()> {
+    todo!()
+}
+
+#[allow(non_snake_case)]
+pub fn write_cuGLGetDevices_v2(
+    _writer: &mut (impl std::io::Write + ?Sized),
+    _pCudaDeviceCount: *mut ::std::os::raw::c_uint,
+    _pCudaDevices: *mut CUdevice,
+    _cudaDeviceCount: ::std::os::raw::c_uint,
+    _deviceList: CUGLDeviceList,
+) -> std::io::Result<()> {
+    todo!()
+}
+
+#[allow(non_snake_case)]
+pub fn write_cudnnBackendGetAttribute(
+    writer: &mut (impl std::io::Write + ?Sized),
+    descriptor: cuda_types::cudnn9::cudnnBackendDescriptor_t,
+    attributeName: cuda_types::cudnn9::cudnnBackendAttributeName_t,
+    attributeType: cuda_types::cudnn9::cudnnBackendAttributeType_t,
+    requestedElementCount: i64,
+    elementCount: *mut i64,
+    arrayOfElements: *mut ::core::ffi::c_void,
+) -> std::io::Result<()> {
+    let mut arg_idx = 0usize;
+    writer.write_all(b"(")?;
+    writer.write_all(concat!(stringify!(descriptor), ": ").as_bytes())?;
+    crate::CudaDisplay::write(&descriptor, "cudnnBackendGetAttribute", arg_idx, writer)?;
+    arg_idx += 1;
+    writer.write_all(b", ")?;
+    writer.write_all(concat!(stringify!(attributeName), ": ").as_bytes())?;
+    crate::CudaDisplay::write(&attributeName, "cudnnBackendGetAttribute", arg_idx, writer)?;
+    arg_idx += 1;
+    writer.write_all(b", ")?;
+    writer.write_all(concat!(stringify!(attributeType), ": ").as_bytes())?;
+    crate::CudaDisplay::write(&attributeType, "cudnnBackendGetAttribute", arg_idx, writer)?;
+    arg_idx += 1;
+    writer.write_all(b", ")?;
+    writer.write_all(concat!(stringify!(requestedElementCount), ": ").as_bytes())?;
+    crate::CudaDisplay::write(
+        &requestedElementCount,
+        "cudnnBackendGetAttribute",
+        arg_idx,
+        writer,
+    )?;
+    arg_idx += 1;
+    writer.write_all(b", ")?;
+    writer.write_all(concat!(stringify!(elementCount), ": ").as_bytes())?;
+    crate::CudaDisplay::write(&elementCount, "cudnnBackendGetAttribute", arg_idx, writer)?;
+    writer.write_all(b", ")?;
+    writer.write_all(concat!(stringify!(arrayOfElements), ": ").as_bytes())?;
+    cudnn9_print_elements(
+        writer,
+        attributeType,
+        unsafe { *elementCount },
+        arrayOfElements,
+    )?;
+    writer.write_all(b")")
+}
+
+#[allow(non_snake_case)]
+pub fn write_cudnnBackendSetAttribute(
+    writer: &mut (impl std::io::Write + ?Sized),
+    descriptor: cuda_types::cudnn9::cudnnBackendDescriptor_t,
+    attributeName: cuda_types::cudnn9::cudnnBackendAttributeName_t,
+    attributeType: cuda_types::cudnn9::cudnnBackendAttributeType_t,
+    elementCount: i64,
+    arrayOfElements: *const ::core::ffi::c_void,
+) -> std::io::Result<()> {
+    let mut arg_idx = 0usize;
+    writer.write_all(b"(")?;
+    writer.write_all(concat!(stringify!(descriptor), ": ").as_bytes())?;
+    crate::CudaDisplay::write(&descriptor, "cudnnBackendSetAttribute", arg_idx, writer)?;
+    arg_idx += 1;
+    writer.write_all(b", ")?;
+    writer.write_all(concat!(stringify!(attributeName), ": ").as_bytes())?;
+    crate::CudaDisplay::write(&attributeName, "cudnnBackendSetAttribute", arg_idx, writer)?;
+    arg_idx += 1;
+    writer.write_all(b", ")?;
+    writer.write_all(concat!(stringify!(attributeType), ": ").as_bytes())?;
+    crate::CudaDisplay::write(&attributeType, "cudnnBackendSetAttribute", arg_idx, writer)?;
+    arg_idx += 1;
+    writer.write_all(b", ")?;
+    writer.write_all(concat!(stringify!(elementCount), ": ").as_bytes())?;
+    crate::CudaDisplay::write(&elementCount, "cudnnBackendSetAttribute", arg_idx, writer)?;
+    writer.write_all(b", ")?;
+    writer.write_all(concat!(stringify!(arrayOfElements), ": ").as_bytes())?;
+    cudnn9_print_elements(writer, attributeType, elementCount, arrayOfElements)?;
+    writer.write_all(b")")
+}
+
+fn cudnn9_print_elements(
+    writer: &mut (impl std::io::Write + ?Sized),
+    type_: cuda_types::cudnn9::cudnnBackendAttributeType_t,
+    element_count: i64,
+    array_of_elements: *const ::core::ffi::c_void,
+) -> std::io::Result<()> {
+    fn print_typed<T: CudaDisplay>(
+        writer: &mut (impl std::io::Write + ?Sized),
+        element_count: i64,
+        array_of_elements: *const ::core::ffi::c_void,
+    ) -> std::io::Result<()> {
+        if array_of_elements.is_null() {
+            return writer.write_all(b"NULL");
+        }
+        let elements =
+            unsafe { slice::from_raw_parts(array_of_elements as *const T, element_count as usize) };
+        CudaDisplay::write(elements, "", 0, writer)
+    }
+    match type_ {
+        cuda_types::cudnn9::cudnnBackendAttributeType_t::CUDNN_TYPE_HANDLE => {
+            print_typed::<cuda_types::cudnn9::cudnnHandle_t>(
+                writer,
+                element_count,
+                array_of_elements,
+            )
+        }
+        cuda_types::cudnn9::cudnnBackendAttributeType_t::CUDNN_TYPE_DATA_TYPE => {
+            print_typed::<cuda_types::cudnn9::cudnnDataType_t>(
+                writer,
+                element_count,
+                array_of_elements,
+            )
+        }
+        cuda_types::cudnn9::cudnnBackendAttributeType_t::CUDNN_TYPE_BOOLEAN => {
+            print_typed::<bool>(writer, element_count, array_of_elements)
+        }
+        cuda_types::cudnn9::cudnnBackendAttributeType_t::CUDNN_TYPE_INT64 => {
+            print_typed::<i64>(writer, element_count, array_of_elements)
+        }
+        cuda_types::cudnn9::cudnnBackendAttributeType_t::CUDNN_TYPE_FLOAT => {
+            print_typed::<f32>(writer, element_count, array_of_elements)
+        }
+        cuda_types::cudnn9::cudnnBackendAttributeType_t::CUDNN_TYPE_DOUBLE => {
+            print_typed::<f64>(writer, element_count, array_of_elements)
+        }
+        cuda_types::cudnn9::cudnnBackendAttributeType_t::CUDNN_TYPE_VOID_PTR => {
+            print_typed::<*const c_void>(writer, element_count, array_of_elements)
+        }
+        cuda_types::cudnn9::cudnnBackendAttributeType_t::CUDNN_TYPE_CONVOLUTION_MODE => {
+            print_typed::<cuda_types::cudnn9::cudnnConvolutionMode_t>(
+                writer,
+                element_count,
+                array_of_elements,
+            )
+        }
+        cuda_types::cudnn9::cudnnBackendAttributeType_t::CUDNN_TYPE_HEUR_MODE => {
+            print_typed::<cuda_types::cudnn9::cudnnBackendHeurMode_t>(
+                writer,
+                element_count,
+                array_of_elements,
+            )
+        }
+        cuda_types::cudnn9::cudnnBackendAttributeType_t::CUDNN_TYPE_KNOB_TYPE => {
+            print_typed::<cuda_types::cudnn9::cudnnBackendKnobType_t>(
+                writer,
+                element_count,
+                array_of_elements,
+            )
+        }
+        cuda_types::cudnn9::cudnnBackendAttributeType_t::CUDNN_TYPE_NAN_PROPOGATION => {
+            print_typed::<cuda_types::cudnn9::cudnnNanPropagation_t>(
+                writer,
+                element_count,
+                array_of_elements,
+            )
+        }
+        cuda_types::cudnn9::cudnnBackendAttributeType_t::CUDNN_TYPE_NUMERICAL_NOTE => {
+            print_typed::<cuda_types::cudnn9::cudnnBackendNumericalNote_t>(
+                writer,
+                element_count,
+                array_of_elements,
+            )
+        }
+        cuda_types::cudnn9::cudnnBackendAttributeType_t::CUDNN_TYPE_LAYOUT_TYPE => {
+            print_typed::<cuda_types::cudnn9::cudnnBackendLayoutType_t>(
+                writer,
+                element_count,
+                array_of_elements,
+            )
+        }
+        cuda_types::cudnn9::cudnnBackendAttributeType_t::CUDNN_TYPE_ATTRIB_NAME => {
+            print_typed::<cuda_types::cudnn9::cudnnBackendAttributeName_t>(
+                writer,
+                element_count,
+                array_of_elements,
+            )
+        }
+        cuda_types::cudnn9::cudnnBackendAttributeType_t::CUDNN_TYPE_POINTWISE_MODE => {
+            print_typed::<cuda_types::cudnn9::cudnnPointwiseMode_t>(
+                writer,
+                element_count,
+                array_of_elements,
+            )
+        }
+        cuda_types::cudnn9::cudnnBackendAttributeType_t::CUDNN_TYPE_BACKEND_DESCRIPTOR => {
+            print_typed::<cuda_types::cudnn9::cudnnBackendDescriptor_t>(
+                writer,
+                element_count,
+                array_of_elements,
+            )
+        }
+        cuda_types::cudnn9::cudnnBackendAttributeType_t::CUDNN_TYPE_GENSTATS_MODE => {
+            print_typed::<cuda_types::cudnn9::cudnnGenStatsMode_t>(
+                writer,
+                element_count,
+                array_of_elements,
+            )
+        }
+        cuda_types::cudnn9::cudnnBackendAttributeType_t::CUDNN_TYPE_BN_FINALIZE_STATS_MODE => {
+            print_typed::<cuda_types::cudnn9::cudnnBnFinalizeStatsMode_t>(
+                writer,
+                element_count,
+                array_of_elements,
+            )
+        }
+        cuda_types::cudnn9::cudnnBackendAttributeType_t::CUDNN_TYPE_REDUCTION_OPERATOR_TYPE => {
+            print_typed::<cuda_types::cudnn9::cudnnReduceTensorOp_t>(
+                writer,
+                element_count,
+                array_of_elements,
+            )
+        }
+        cuda_types::cudnn9::cudnnBackendAttributeType_t::CUDNN_TYPE_BEHAVIOR_NOTE => {
+            print_typed::<cuda_types::cudnn9::cudnnBackendBehaviorNote_t>(
+                writer,
+                element_count,
+                array_of_elements,
+            )
+        }
+        cuda_types::cudnn9::cudnnBackendAttributeType_t::CUDNN_TYPE_TENSOR_REORDERING_MODE => {
+            print_typed::<cuda_types::cudnn9::cudnnBackendTensorReordering_t>(
+                writer,
+                element_count,
+                array_of_elements,
+            )
+        }
+        cuda_types::cudnn9::cudnnBackendAttributeType_t::CUDNN_TYPE_RESAMPLE_MODE => {
+            print_typed::<cuda_types::cudnn9::cudnnResampleMode_t>(
+                writer,
+                element_count,
+                array_of_elements,
+            )
+        }
+        cuda_types::cudnn9::cudnnBackendAttributeType_t::CUDNN_TYPE_PADDING_MODE => {
+            print_typed::<cuda_types::cudnn9::cudnnPaddingMode_t>(
+                writer,
+                element_count,
+                array_of_elements,
+            )
+        }
+        cuda_types::cudnn9::cudnnBackendAttributeType_t::CUDNN_TYPE_INT32 => {
+            print_typed::<i32>(writer, element_count, array_of_elements)
+        }
+        cuda_types::cudnn9::cudnnBackendAttributeType_t::CUDNN_TYPE_CHAR => {
+            CudaDisplay::write(&array_of_elements.cast::<i8>(), "", 0, writer)
+        }
+        cuda_types::cudnn9::cudnnBackendAttributeType_t::CUDNN_TYPE_SIGNAL_MODE => {
+            print_typed::<cuda_types::cudnn9::cudnnSignalMode_t>(
+                writer,
+                element_count,
+                array_of_elements,
+            )
+        }
+        cuda_types::cudnn9::cudnnBackendAttributeType_t::CUDNN_TYPE_FRACTION => {
+            print_typed::<cuda_types::cudnn9::cudnnFraction_t>(
+                writer,
+                element_count,
+                array_of_elements,
+            )
+        }
+        cuda_types::cudnn9::cudnnBackendAttributeType_t::CUDNN_TYPE_NORM_MODE => {
+            print_typed::<cuda_types::cudnn9::cudnnBackendNormMode_t>(
+                writer,
+                element_count,
+                array_of_elements,
+            )
+        }
+        cuda_types::cudnn9::cudnnBackendAttributeType_t::CUDNN_TYPE_NORM_FWD_PHASE => {
+            print_typed::<cuda_types::cudnn9::cudnnBackendNormFwdPhase_t>(
+                writer,
+                element_count,
+                array_of_elements,
+            )
+        }
+        cuda_types::cudnn9::cudnnBackendAttributeType_t::CUDNN_TYPE_RNG_DISTRIBUTION => {
+            print_typed::<cuda_types::cudnn9::cudnnRngDistribution_t>(
+                writer,
+                element_count,
+                array_of_elements,
+            )
+        }
+        _ => unimplemented!(),
+    }
+}
+
+mod format_generated;
+pub use format_generated::*;
+mod format_generated_blas;
+pub use format_generated_blas::*;
+mod format_generated_blaslt;
+pub use format_generated_blaslt::*;
+mod format_generated_blaslt_internal;
+pub use format_generated_blaslt_internal::*;
+mod format_generated_dnn9;
+pub use format_generated_dnn9::*;