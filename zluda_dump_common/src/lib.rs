use cuda_types::cuda::{CUresult, CUuuid};
use std::{ptr, sync::LazyLock};

pub fn get_export_table() -> Option<::dark_api::zluda_dump::ZludaDumpInternal> {
    static CU_GET_EXPORT_TABLE: LazyLock<
        Result<
            unsafe extern "system" fn(*mut *const ::core::ffi::c_void, *const CUuuid) -> CUresult,
            libloading::Error,
        >,
    > = LazyLock::new(|| unsafe { get_dump_table_impl() });
    let cu_get_export_table = CU_GET_EXPORT_TABLE.as_ref().ok()?;
    let mut ptr = ptr::null();
    unsafe { (cu_get_export_table)(&mut ptr, &::dark_api::zluda_dump::ZludaDumpInternal::GUID) }
        .ok()?;
    Some(unsafe { ::dark_api::zluda_dump::ZludaDumpInternal::new(ptr) })
}

unsafe fn get_dump_table_impl() -> Result<
    unsafe extern "system" fn(*mut *const ::core::ffi::c_void, *const CUuuid) -> CUresult,
    libloading::Error,
> {
    let driver = open_driver()?;
    return Ok(
        *(driver.get::<unsafe extern "system" fn(
            *mut *const ::core::ffi::c_void,
            *const CUuuid,
        ) -> CUresult>(b"cuGetExportTable\0")?),
    );
}

fn open_driver() -> Result<libloading::Library, libloading::Error> {
    os::open_driver()
}

#[cfg(unix)]
pub(crate) mod os {
    use libloading::os;

    const RTLD_NOLOAD: i32 = 0x4;

    pub fn open_driver() -> Result<libloading::Library, libloading::Error> {
        unsafe {
            os::unix::Library::open(Some("libcuda.so.1"), RTLD_NOLOAD | os::unix::RTLD_LAZY)
                .or_else(|_| {
                    os::unix::Library::open(Some("libcuda.so"), RTLD_NOLOAD | os::unix::RTLD_LAZY)
                })
                .map(Into::into)
        }
    }
}

#[cfg(windows)]
pub(crate) mod os {
    use libloading::os;

    pub fn open_driver() -> Result<libloading::Library, libloading::Error> {
        unsafe { os::windows::Library::open_already_loaded("nvcuda").map(Into::into) }
    }
}

pub trait ReprUsize {
    const INTERNAL_ERROR: usize = usize::MAX;
    fn to_usize(self) -> usize;
    fn from_usize(x: usize) -> Self;
    extern "C" fn format_status(x: usize) -> Vec<u8>;
}

impl ReprUsize for usize {
    fn to_usize(self) -> usize {
        self
    }

    fn from_usize(x: usize) -> usize {
        x
    }

    extern "C" fn format_status(x: usize) -> Vec<u8> {
<<<<<<< HEAD
        let mut writer = Vec::new();
        format::CudaDisplay::write(
            &cuda_types::cublas::cublasStatus_t::from_usize(x),
            "",
            0,
            &mut writer,
        )
        .ok();
        writer
=======
        x.to_string().into_bytes()
>>>>>>> 7929098c
    }
}

impl<T> ReprUsize for *const T {
    fn to_usize(self) -> usize {
        self as usize
    }

    fn from_usize(x: usize) -> Self {
        x as Self
    }

    extern "C" fn format_status(x: usize) -> Vec<u8> {
        let mut writer = Vec::new();
        format::CudaDisplay::write(
            &cuda_types::cublas::cublasStatus_t::from_usize(x),
            "",
            0,
            &mut writer,
        )
        .ok();
        writer
    }
}

impl ReprUsize for cuda_types::cublas::cublasStatus_t {
    fn to_usize(self) -> usize {
        self.0 as usize
    }

    fn from_usize(x: usize) -> Self {
        Self(x as u32)
    }

    const INTERNAL_ERROR: usize =
        cuda_types::cublas::cublasStatus_t::CUBLAS_STATUS_INTERNAL_ERROR.0 as usize;

    extern "C" fn format_status(x: usize) -> Vec<u8> {
        let mut writer = Vec::new();
        format::CudaDisplay::write(
            &cuda_types::cublas::cublasStatus_t::from_usize(x),
            "",
            0,
            &mut writer,
        )
        .ok();
        writer
    }
}

impl ReprUsize for cuda_types::cudnn9::cudnnStatus_t {
    fn to_usize(self) -> usize {
        self.0 as usize
    }

    fn from_usize(x: usize) -> Self {
        Self(x as u32)
    }

    const INTERNAL_ERROR: usize = 0;

    extern "C" fn format_status(x: usize) -> Vec<u8> {
        let mut result = Vec::new();
        format::CudaDisplay::write(&Self::from_usize(x), "", 0, &mut result).ok();
        result
    }
}

impl ReprUsize for () {
    fn to_usize(self) -> usize {
        0
    }

    fn from_usize(_x: usize) -> Self {
        ()
    }

    extern "C" fn format_status(x: usize) -> Vec<u8> {
        let mut writer = Vec::new();
        format::CudaDisplay::write(
            &cuda_types::cublas::cublasStatus_t::from_usize(x),
            "",
            0,
            &mut writer,
        )
        .ok();
        writer
    }
}

impl ReprUsize for u32 {
    fn to_usize(self) -> usize {
        self as usize
    }

    fn from_usize(x: usize) -> Self {
        x as Self
    }

    extern "C" fn format_status(x: usize) -> Vec<u8> {
        let mut writer = Vec::new();
        format::CudaDisplay::write(
            &cuda_types::cublas::cublasStatus_t::from_usize(x),
            "",
            0,
            &mut writer,
        )
        .ok();
        writer
    }
}

impl ReprUsize for i32 {
    fn to_usize(self) -> usize {
        self as usize
    }

    fn from_usize(x: usize) -> Self {
        x as Self
    }

    extern "C" fn format_status(x: usize) -> Vec<u8> {
        let mut writer = Vec::new();
        format::CudaDisplay::write(
            &cuda_types::cublas::cublasStatus_t::from_usize(x),
            "",
            0,
            &mut writer,
        )
        .ok();
        writer
    }
}

impl ReprUsize for u64 {
    fn to_usize(self) -> usize {
        self as usize
    }

    fn from_usize(x: usize) -> Self {
        x as Self
    }

    extern "C" fn format_status(x: usize) -> Vec<u8> {
        let mut writer = Vec::new();
        format::CudaDisplay::write(
            &cuda_types::cublas::cublasStatus_t::from_usize(x),
            "",
            0,
            &mut writer,
        )
        .ok();
        writer
    }
}

impl ReprUsize for *mut std::ffi::c_void {
    fn to_usize(self) -> usize {
        self as usize
    }

    fn from_usize(x: usize) -> Self {
        x as Self
    }

    extern "C" fn format_status(x: usize) -> Vec<u8> {
        let mut writer = Vec::new();
        format::CudaDisplay::write(
            &cuda_types::cublas::cublasStatus_t::from_usize(x),
            "",
            0,
            &mut writer,
        )
        .ok();
        writer
    }
}<|MERGE_RESOLUTION|>--- conflicted
+++ resolved
@@ -75,19 +75,15 @@
     }
 
     extern "C" fn format_status(x: usize) -> Vec<u8> {
-<<<<<<< HEAD
-        let mut writer = Vec::new();
-        format::CudaDisplay::write(
-            &cuda_types::cublas::cublasStatus_t::from_usize(x),
-            "",
-            0,
-            &mut writer,
-        )
-        .ok();
-        writer
-=======
-        x.to_string().into_bytes()
->>>>>>> 7929098c
+        let mut writer = Vec::new();
+        format::CudaDisplay::write(
+            &cuda_types::cublas::cublasStatus_t::from_usize(x),
+            "",
+            0,
+            &mut writer,
+        )
+        .ok();
+        writer
     }
 }
 
@@ -147,7 +143,8 @@
         Self(x as u32)
     }
 
-    const INTERNAL_ERROR: usize = 0;
+    const INTERNAL_ERROR: usize =
+        cuda_types::cublas::cublasStatus_t::CUBLAS_STATUS_INTERNAL_ERROR.0 as usize;
 
     extern "C" fn format_status(x: usize) -> Vec<u8> {
         let mut result = Vec::new();
@@ -156,6 +153,24 @@
     }
 }
 
+impl ReprUsize for cuda_types::cudnn9::cudnnStatus_t {
+    fn to_usize(self) -> usize {
+        self.0 as usize
+    }
+
+    fn from_usize(x: usize) -> Self {
+        Self(x as u32)
+    }
+
+    const INTERNAL_ERROR: usize = 0;
+
+    extern "C" fn format_status(x: usize) -> Vec<u8> {
+        let mut result = Vec::new();
+        format::CudaDisplay::write(&Self::from_usize(x), "", 0, &mut result).ok();
+        result
+    }
+}
+
 impl ReprUsize for () {
     fn to_usize(self) -> usize {
         0
